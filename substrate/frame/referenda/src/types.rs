// This file is part of Substrate.

// Copyright (C) Parity Technologies (UK) Ltd.
// SPDX-License-Identifier: Apache-2.0

// Licensed under the Apache License, Version 2.0 (the "License");
// you may not use this file except in compliance with the License.
// You may obtain a copy of the License at
//
// 	http://www.apache.org/licenses/LICENSE-2.0
//
// Unless required by applicable law or agreed to in writing, software
// distributed under the License is distributed on an "AS IS" BASIS,
// WITHOUT WARRANTIES OR CONDITIONS OF ANY KIND, either express or implied.
// See the License for the specific language governing permissions and
// limitations under the License.

//! Miscellaneous additional datatypes.

use super::*;
<<<<<<< HEAD
use codec::{Decode, Encode, EncodeLike, MaxEncodedLen};
use core::{fmt::Debug, mem};
=======
use alloc::borrow::Cow;
use codec::{Compact, Decode, DecodeWithMemTracking, Encode, EncodeLike, Input, MaxEncodedLen};
use core::fmt::Debug;
>>>>>>> ce5ecdd4
use frame_support::{
	traits::{schedule::v3::Anon, Bounded},
	DebugNoBound, EqNoBound, Parameter, PartialEqNoBound,
};
use scale_info::{Type, TypeInfo};
use sp_arithmetic::{Rounding::*, SignedRounding::*};
use sp_runtime::{FixedI64, PerThing, RuntimeDebug};

pub type BalanceOf<T, I = ()> =
	<<T as Config<I>>::Currency as Currency<<T as frame_system::Config>::AccountId>>::Balance;

pub type BlockNumberFor<T, I> =
	<<T as Config<I>>::BlockNumberProvider as BlockNumberProvider>::BlockNumber;

pub type NegativeImbalanceOf<T, I> = <<T as Config<I>>::Currency as Currency<
	<T as frame_system::Config>::AccountId,
>>::NegativeImbalance;
pub type CallOf<T, I> = <T as Config<I>>::RuntimeCall;
pub type BoundedCallOf<T, I> =
	Bounded<<T as Config<I>>::RuntimeCall, <T as frame_system::Config>::Hashing>;
pub type VotesOf<T, I> = <T as Config<I>>::Votes;
pub type TallyOf<T, I> = <T as Config<I>>::Tally;
pub type PalletsOriginOf<T> =
	<<T as frame_system::Config>::RuntimeOrigin as OriginTrait>::PalletsOrigin;
pub type ReferendumInfoOf<T, I> = ReferendumInfo<
	TrackIdOf<T, I>,
	PalletsOriginOf<T>,
	BlockNumberFor<T, I>,
	BoundedCallOf<T, I>,
	BalanceOf<T, I>,
	TallyOf<T, I>,
	<T as frame_system::Config>::AccountId,
	ScheduleAddressOf<T, I>,
	<T as Config<I>>::MaxDepositContributions,
>;
pub type ReferendumStatusOf<T, I> = ReferendumStatus<
	TrackIdOf<T, I>,
	PalletsOriginOf<T>,
	BlockNumberFor<T, I>,
	BoundedCallOf<T, I>,
	BalanceOf<T, I>,
	TallyOf<T, I>,
	<T as frame_system::Config>::AccountId,
	ScheduleAddressOf<T, I>,
	<T as Config<I>>::MaxDepositContributions,
>;
pub type DecidingStatusOf<T, I> = DecidingStatus<BlockNumberFor<T, I>>;
pub type TrackInfoOf<T, I = ()> = TrackInfo<BalanceOf<T, I>, BlockNumberFor<T, I>>;
pub type TrackIdOf<T, I> =
	<<T as Config<I>>::Tracks as TracksInfo<BalanceOf<T, I>, BlockNumberFor<T, I>>>::Id;
pub type ScheduleAddressOf<T, I> = <<T as Config<I>>::Scheduler as Anon<
	BlockNumberFor<T, I>,
	CallOf<T, I>,
	PalletsOriginOf<T>,
>>::Address;

/// A referendum index.
pub type ReferendumIndex = u32;

pub trait InsertSorted<T> {
	/// Inserts an item into a sorted series.
	///
	/// Returns `true` if it was inserted, `false` if it would belong beyond the bound of the
	/// series.
	fn insert_sorted_by_key<F: FnMut(&T) -> K, K: PartialOrd<K> + Ord>(
		&mut self,
		t: T,
		f: F,
	) -> bool;
}
impl<T: Ord, S: Get<u32>> InsertSorted<T> for BoundedVec<T, S> {
	fn insert_sorted_by_key<F: FnMut(&T) -> K, K: PartialOrd<K> + Ord>(
		&mut self,
		t: T,
		mut f: F,
	) -> bool {
		let index = self.binary_search_by_key::<K, F>(&f(&t), f).unwrap_or_else(|x| x);
		self.force_insert_keep_right(index, t).is_ok()
	}
}

#[derive(
	Encode,
	Decode,
	DecodeWithMemTracking,
	Clone,
	PartialEq,
	Eq,
	RuntimeDebug,
	TypeInfo,
	MaxEncodedLen,
)]
pub struct DecidingStatus<BlockNumber> {
	/// When this referendum began being "decided". If confirming, then the
	/// end will actually be delayed until the end of the confirmation period.
	pub since: BlockNumber,
	/// If `Some`, then the referendum has entered confirmation stage and will end at
	/// the block number as long as it doesn't lose its approval in the meantime.
	pub confirming: Option<BlockNumber>,
}

#[derive(
	Encode,
	Decode,
	DecodeWithMemTracking,
	Clone,
	PartialEq,
	Eq,
	RuntimeDebug,
	TypeInfo,
	MaxEncodedLen,
)]
pub struct Deposit<AccountId, Balance> {
	pub who: AccountId,
	pub amount: Balance,
}

<<<<<<< HEAD
impl<AccountId, Balance> From<(AccountId, Balance)> for Deposit<AccountId, Balance> {
	fn from(data: (AccountId, Balance)) -> Self {
		Self { who: data.0, amount: data.1 }
	}
}

#[derive(Encode, Decode, TypeInfo, DebugNoBound, MaxEncodedLen)]
#[scale_info(skip_type_params(MaxContributors))]
pub struct DecisionDeposit<AccountId: Debug, Balance: Debug, MaxContributors: Get<u32>> {
	pub collected_deposit: Balance,
	pub required_track_deposit: Balance,
	pub contributors: BoundedVec<(AccountId, Balance), MaxContributors>,
}

impl<AccountId: Clone + Debug, Balance: Clone + Debug, MaxContributors: Get<u32>> Clone
	for DecisionDeposit<AccountId, Balance, MaxContributors>
{
	fn clone(&self) -> Self {
		Self {
			collected_deposit: self.collected_deposit.clone(),
			required_track_deposit: self.required_track_deposit.clone(),
			contributors: self.contributors.clone(),
		}
	}
}

impl<AccountId: Eq + Debug, Balance: Eq + Debug, MaxContributors: Get<u32>> Eq
	for DecisionDeposit<AccountId, Balance, MaxContributors>
{
}

impl<AccountId: PartialEq + Debug, Balance: PartialEq + Debug, MaxContributors: Get<u32>> PartialEq
	for DecisionDeposit<AccountId, Balance, MaxContributors>
{
	fn eq(&self, other: &Self) -> bool {
		self.collected_deposit == other.collected_deposit &&
			self.required_track_deposit == other.required_track_deposit &&
			self.contributors == other.contributors
	}
}

impl<
		AccountId: Debug,
		Balance: PartialOrd + Default + Clone + Debug,
		MaxDecisionContributors: Get<u32>,
	> DecisionDeposit<AccountId, Balance, MaxDecisionContributors>
{
	/// Create a new decision deposit instance.
	pub fn new(required_track_deposit: Balance) -> Self {
		Self {
			collected_deposit: Default::default(),
			required_track_deposit,
			contributors: Default::default(),
		}
	}

	/// Are enough funds collected to pay for the decision deposit?
	pub fn is_fully_collected(&self) -> bool {
		self.collected_deposit >= self.required_track_deposit
	}

	/// Take the decision deposit, only leaving the `required_track_deposit`.
	pub fn take(&mut self) -> Self {
		Self {
			collected_deposit: mem::take(&mut self.collected_deposit),
			required_track_deposit: self.required_track_deposit.clone(),
			contributors: mem::take(&mut self.contributors),
		}
	}
}

#[derive(Clone, Encode, TypeInfo)]
pub struct TrackInfo<Balance, Moment> {
=======
pub const DEFAULT_MAX_TRACK_NAME_LEN: usize = 25;

/// Helper structure to treat a `[u8; N]` array as a string.
///
/// This is a temporary fix (see [#7671](https://github.com/paritytech/polkadot-sdk/pull/7671)) in
/// order to stop `polkadot.js` apps to fail when trying to decode the `name` field in `TrackInfo`.
#[derive(Clone, Eq, DecodeWithMemTracking, PartialEq, Debug)]
pub struct StringLike<const N: usize>(pub [u8; N]);

impl<const N: usize> TypeInfo for StringLike<N> {
	type Identity = <&'static str as TypeInfo>::Identity;

	fn type_info() -> Type {
		<&str as TypeInfo>::type_info()
	}
}

impl<const N: usize> MaxEncodedLen for StringLike<N> {
	fn max_encoded_len() -> usize {
		<Compact<u32> as MaxEncodedLen>::max_encoded_len().saturating_add(N)
	}
}

impl<const N: usize> Encode for StringLike<N> {
	fn encode(&self) -> Vec<u8> {
		use codec::Compact;
		(Compact(N as u32), self.0).encode()
	}
}

impl<const N: usize> Decode for StringLike<N> {
	fn decode<I: Input>(input: &mut I) -> Result<Self, codec::Error> {
		let Compact(size): Compact<u32> = Decode::decode(input)?;
		if size != N as u32 {
			return Err("Invalid size".into());
		}

		let bytes: [u8; N] = Decode::decode(input)?;
		Ok(Self(bytes))
	}
}

/// Detailed information about the configuration of a referenda track. Used for internal storage.
pub type TrackInfo<Balance, Moment, const N: usize = DEFAULT_MAX_TRACK_NAME_LEN> =
	TrackDetails<Balance, Moment, [u8; N]>;

/// Detailed information about the configuration of a referenda track. Used for const querying.
pub type ConstTrackInfo<Balance, Moment, const N: usize = DEFAULT_MAX_TRACK_NAME_LEN> =
	TrackDetails<Balance, Moment, StringLike<N>>;

/// Detailed information about the configuration of a referenda track
#[derive(
	Clone, Encode, Decode, DecodeWithMemTracking, MaxEncodedLen, TypeInfo, Eq, PartialEq, Debug,
)]
pub struct TrackDetails<Balance, Moment, Name> {
>>>>>>> ce5ecdd4
	/// Name of this track.
	pub name: Name,
	/// A limit for the number of referenda on this track that can be being decided at once.
	/// For Root origin this should generally be just one.
	pub max_deciding: u32,
	/// Amount that must be placed on deposit before a decision can be made.
	pub decision_deposit: Balance,
	/// Amount of time this must be submitted for before a decision can be made.
	pub prepare_period: Moment,
	/// Amount of time that a decision may take to be approved prior to cancellation.
	pub decision_period: Moment,
	/// Amount of time that the approval criteria must hold before it can be approved.
	pub confirm_period: Moment,
	/// Minimum amount of time that an approved proposal must be in the dispatch queue.
	pub min_enactment_period: Moment,
	/// Minimum aye votes as percentage of overall conviction-weighted votes needed for
	/// approval as a function of time into decision period.
	pub min_approval: Curve,
	/// Minimum pre-conviction aye-votes ("support") as percentage of overall population that is
	/// needed for approval as a function of time into decision period.
	pub min_support: Curve,
}

/// Track groups the information of a voting track with its corresponding identifier
#[derive(
	Clone, Encode, Decode, DecodeWithMemTracking, MaxEncodedLen, TypeInfo, Eq, PartialEq, Debug,
)]
pub struct Track<Id, Balance, Moment, const N: usize = DEFAULT_MAX_TRACK_NAME_LEN> {
	pub id: Id,
	pub info: TrackInfo<Balance, Moment, N>,
}

/// Information on the voting tracks.
pub trait TracksInfo<Balance, Moment, const N: usize = DEFAULT_MAX_TRACK_NAME_LEN>
where
	Balance: Clone + Debug + Eq + 'static,
	Moment: Clone + Debug + Eq + 'static,
{
	/// The identifier for a track.
	type Id: Copy + Parameter + Ord + PartialOrd + Send + Sync + 'static + MaxEncodedLen;

	/// The origin type from which a track is implied.
	type RuntimeOrigin;

	/// Return the sorted iterable list of known tracks and their information.
	///
	/// The iterator MUST be sorted by `Id`. Consumers of this trait are advised to assert
	/// [`Self::check_integrity`] prior to any use.
	fn tracks() -> impl Iterator<Item = Cow<'static, Track<Self::Id, Balance, Moment, N>>>;

	/// Determine the voting track for the given `origin`.
	fn track_for(origin: &Self::RuntimeOrigin) -> Result<Self::Id, ()>;

	/// Return the list of identifiers of the known tracks.
	fn track_ids() -> impl Iterator<Item = Self::Id> {
		Self::tracks().map(|x| x.id)
	}

	/// Return the track info for track `id`, by default this just looks it up in `Self::tracks()`.
	fn info(id: Self::Id) -> Option<Cow<'static, TrackInfo<Balance, Moment, N>>> {
		Self::tracks().find(|x| x.id == id).map(|t| match t {
			Cow::Borrowed(x) => Cow::Borrowed(&x.info),
			Cow::Owned(x) => Cow::Owned(x.info),
		})
	}

	/// Check assumptions about the static data that this trait provides.
	fn check_integrity() -> Result<(), &'static str> {
		use core::cmp::Ordering;
		// Adapted from Iterator::is_sorted implementation available in nightly
		// https://github.com/rust-lang/rust/issues/53485
		let mut iter = Self::tracks();
		let mut last = match iter.next() {
			Some(ref e) => e.id,
			None => return Ok(()),
		};
		iter.all(|curr| {
			let curr = curr.as_ref().id;
			if let Ordering::Greater = last.cmp(&curr) {
				return false;
			}
			last = curr;
			true
		})
		.then_some(())
		.ok_or("The tracks that were returned by `tracks` were not sorted by `Id`")
	}
}

/// Info regarding an ongoing referendum.
<<<<<<< HEAD
#[derive(Encode, Decode, Clone, PartialEqNoBound, Eq, DebugNoBound, TypeInfo, MaxEncodedLen)]
#[scale_info(skip_type_params(MaxContributors))]
=======
#[derive(
	Encode,
	Decode,
	DecodeWithMemTracking,
	Clone,
	PartialEq,
	Eq,
	RuntimeDebug,
	TypeInfo,
	MaxEncodedLen,
)]
>>>>>>> ce5ecdd4
pub struct ReferendumStatus<
	TrackId: Eq + PartialEq + Debug + Encode + Decode + TypeInfo + Clone,
	RuntimeOrigin: Eq + PartialEq + Debug + Encode + Decode + TypeInfo + Clone,
	Moment: Eq + PartialEq + Debug + Encode + Decode + TypeInfo + Clone + EncodeLike,
	Call: Eq + PartialEq + Debug + Encode + Decode + TypeInfo + Clone,
	Balance: Eq + PartialEq + Debug + Encode + Decode + TypeInfo + Clone,
	Tally: Eq + PartialEq + Debug + Encode + Decode + TypeInfo + Clone,
	AccountId: Eq + PartialEq + Debug + Encode + Decode + TypeInfo + Clone,
	ScheduleAddress: Eq + PartialEq + Debug + Encode + Decode + TypeInfo + Clone,
	MaxContributors: Get<u32>,
> {
	/// The track of this referendum.
	pub track: TrackId,
	/// The origin for this referendum.
	pub origin: RuntimeOrigin,
	/// The hash of the proposal up for referendum.
	pub proposal: Call,
	/// The time the proposal should be scheduled for enactment.
	pub enactment: DispatchTime<Moment>,
	/// The time of submission. Once `UndecidingTimeout` passes, it may be closed by anyone if
	/// `deciding` is `None`.
	pub submitted: Moment,
	/// The deposit reserved for the submission of this referendum.
	pub submission_deposit: Deposit<AccountId, Balance>,
	/// The deposit reserved for this referendum to be decided.
	pub decision_deposit: DecisionDeposit<AccountId, Balance, MaxContributors>,
	/// The status of a decision being made. If `None`, it has not entered the deciding period.
	pub deciding: Option<DecidingStatus<Moment>>,
	/// The current tally of votes in this referendum.
	pub tally: Tally,
	/// Whether we have been placed in the queue for being decided or not.
	pub in_queue: bool,
	/// The next scheduled wake-up, if `Some`.
	pub alarm: Option<(Moment, ScheduleAddress)>,
}

/// Info regarding a referendum, present or past.
#[derive(
<<<<<<< HEAD
	Encode, Decode, Clone, PartialEqNoBound, EqNoBound, DebugNoBound, TypeInfo, MaxEncodedLen,
)]
#[scale_info(skip_type_params(MaxContributors))]
=======
	Encode,
	Decode,
	DecodeWithMemTracking,
	Clone,
	PartialEq,
	Eq,
	RuntimeDebug,
	TypeInfo,
	MaxEncodedLen,
)]
>>>>>>> ce5ecdd4
pub enum ReferendumInfo<
	TrackId: Eq + PartialEq + Debug + Encode + Decode + TypeInfo + Clone,
	RuntimeOrigin: Eq + PartialEq + Debug + Encode + Decode + TypeInfo + Clone,
	Moment: Eq + PartialEq + Debug + Encode + Decode + TypeInfo + Clone + EncodeLike,
	Call: Eq + PartialEq + Debug + Encode + Decode + TypeInfo + Clone,
	Balance: Eq + PartialEq + Debug + Encode + Decode + TypeInfo + Clone,
	Tally: Eq + PartialEq + Debug + Encode + Decode + TypeInfo + Clone,
	AccountId: Eq + PartialEq + Debug + Encode + Decode + TypeInfo + Clone,
	ScheduleAddress: Eq + PartialEq + Debug + Encode + Decode + TypeInfo + Clone,
	MaxContributors: Get<u32>,
> {
	/// Referendum has been submitted and is being voted on.
	Ongoing {
		status: ReferendumStatus<
			TrackId,
			RuntimeOrigin,
			Moment,
			Call,
			Balance,
			Tally,
			AccountId,
			ScheduleAddress,
			MaxContributors,
		>,
	},
	/// Referendum finished with approval. Submission deposit is held.
	Approved {
		when: Moment,
		submission_deposit: Option<Deposit<AccountId, Balance>>,
		decision_deposit: DecisionDeposit<AccountId, Balance, MaxContributors>,
	},
	/// Referendum finished with rejection. Submission deposit is held.
	Rejected {
		when: Moment,
		submission_deposit: Option<Deposit<AccountId, Balance>>,
		decision_deposit: DecisionDeposit<AccountId, Balance, MaxContributors>,
	},
	/// Referendum finished with cancellation. Submission deposit is held.
	Cancelled {
		when: Moment,
		submission_deposit: Option<Deposit<AccountId, Balance>>,
		decision_deposit: DecisionDeposit<AccountId, Balance, MaxContributors>,
	},
	/// Referendum finished and was never decided. Submission deposit is held.
	TimedOut {
		when: Moment,
		submission_deposit: Option<Deposit<AccountId, Balance>>,
		decision_deposit: DecisionDeposit<AccountId, Balance, MaxContributors>,
	},
	/// Referendum finished with a kill.
	Killed { when: Moment },
}

impl<
		TrackId: Eq + PartialEq + Debug + Encode + Decode + TypeInfo + Clone,
		RuntimeOrigin: Eq + PartialEq + Debug + Encode + Decode + TypeInfo + Clone,
		Moment: Eq + PartialEq + Debug + Encode + Decode + TypeInfo + Clone + EncodeLike,
		Call: Eq + PartialEq + Debug + Encode + Decode + TypeInfo + Clone,
		Balance: Default + Eq + PartialEq + Debug + Encode + Decode + TypeInfo + Clone + PartialOrd,
		Tally: Eq + PartialEq + Debug + Encode + Decode + TypeInfo + Clone,
		AccountId: Eq + PartialEq + Debug + Encode + Decode + TypeInfo + Clone,
		ScheduleAddress: Eq + PartialEq + Debug + Encode + Decode + TypeInfo + Clone,
		MaxContributors: Get<u32>,
	>
	ReferendumInfo<
		TrackId,
		RuntimeOrigin,
		Moment,
		Call,
		Balance,
		Tally,
		AccountId,
		ScheduleAddress,
		MaxContributors,
	>
{
	/// Take the Decision Deposit from `self`, if there is one. Returns an `Err` if `self` is not
	/// in a valid state for the Decision Deposit to be refunded.
	pub fn take_decision_deposit(
		&mut self,
	) -> Result<Option<DecisionDeposit<AccountId, Balance, MaxContributors>>, ()> {
		use ReferendumInfo::*;
		match self {
			Ongoing { status } if !status.decision_deposit.is_fully_collected() => Ok(None),
			// Cannot refund deposit if Ongoing as this breaks assumptions.
			Ongoing { .. } => Err(()),
			Approved { decision_deposit, .. } |
			Rejected { decision_deposit, .. } |
			TimedOut { decision_deposit, .. } |
			Cancelled { decision_deposit, .. } => Ok(Some(decision_deposit.take())),
			Killed { .. } => Ok(None),
		}
	}

	/// Take the Submission Deposit from `self`, if there is one and it's in a valid state to be
	/// taken. Returns an `Err` if `self` is not in a valid state for the Submission Deposit to be
	/// refunded.
	pub fn take_submission_deposit(&mut self) -> Result<Option<Deposit<AccountId, Balance>>, ()> {
		use ReferendumInfo::*;
		match self {
<<<<<<< HEAD
			// Can only refund deposit if it's appoved or cancelled.
			Approved { submission_deposit, .. } | Cancelled { submission_deposit, .. } =>
				Ok(submission_deposit.take()),
=======
			// Can only refund deposit if it's approved or cancelled.
			Approved(_, s, _) | Cancelled(_, s, _) => Ok(s.take()),
>>>>>>> ce5ecdd4
			// Cannot refund deposit if Ongoing as this breaks assumptions.
			Ongoing { .. } | Rejected { .. } | TimedOut { .. } | Killed { .. } => Err(()),
		}
	}
}

/// Type for describing a curve over the 2-dimensional space of axes between 0-1, as represented
/// by `(Perbill, Perbill)`.
#[derive(Clone, Eq, PartialEq, Encode, Decode, DecodeWithMemTracking, TypeInfo, MaxEncodedLen)]
#[cfg_attr(not(feature = "std"), derive(RuntimeDebug))]
pub enum Curve {
	/// Linear curve starting at `(0, ceil)`, proceeding linearly to `(length, floor)`, then
	/// remaining at `floor` until the end of the period.
	LinearDecreasing { length: Perbill, floor: Perbill, ceil: Perbill },
	/// Stepped curve, beginning at `(0, begin)`, then remaining constant for `period`, at which
	/// point it steps down to `(period, begin - step)`. It then remains constant for another
	/// `period` before stepping down to `(period * 2, begin - step * 2)`. This pattern continues
	/// but the `y` component has a lower limit of `end`.
	SteppedDecreasing { begin: Perbill, end: Perbill, step: Perbill, period: Perbill },
	/// A recipocal (`K/(x+S)-T`) curve: `factor` is `K` and `x_offset` is `S`, `y_offset` is `T`.
	Reciprocal { factor: FixedI64, x_offset: FixedI64, y_offset: FixedI64 },
}

/// Calculate the quadratic solution for the given curve.
///
/// WARNING: This is a `const` function designed for convenient use at build time and
/// will panic on overflow. Ensure that any inputs are sensible.
const fn pos_quad_solution(a: FixedI64, b: FixedI64, c: FixedI64) -> FixedI64 {
	const TWO: FixedI64 = FixedI64::from_u32(2);
	const FOUR: FixedI64 = FixedI64::from_u32(4);
	b.neg().add(b.mul(b).sub(FOUR.mul(a).mul(c)).sqrt()).div(TWO.mul(a))
}

impl Curve {
	/// Create a `Curve::Linear` instance from a high-level description.
	///
	/// WARNING: This is a `const` function designed for convenient use at build time and
	/// will panic on overflow. Ensure that any inputs are sensible.
	pub const fn make_linear(length: u128, period: u128, floor: FixedI64, ceil: FixedI64) -> Curve {
		let length = FixedI64::from_rational(length, period).into_perbill();
		let floor = floor.into_perbill();
		let ceil = ceil.into_perbill();
		Curve::LinearDecreasing { length, floor, ceil }
	}

	/// Create a `Curve::Reciprocal` instance from a high-level description.
	///
	/// WARNING: This is a `const` function designed for convenient use at build time and
	/// will panic on overflow. Ensure that any inputs are sensible.
	pub const fn make_reciprocal(
		delay: u128,
		period: u128,
		level: FixedI64,
		floor: FixedI64,
		ceil: FixedI64,
	) -> Curve {
		let delay = FixedI64::from_rational(delay, period).into_perbill();
		let mut bounds = (
			(
				FixedI64::from_u32(0),
				Self::reciprocal_from_parts(FixedI64::from_u32(0), floor, ceil),
				FixedI64::from_inner(i64::max_value()),
			),
			(
				FixedI64::from_u32(1),
				Self::reciprocal_from_parts(FixedI64::from_u32(1), floor, ceil),
				FixedI64::from_inner(i64::max_value()),
			),
		);
		const TWO: FixedI64 = FixedI64::from_u32(2);
		while (bounds.1).0.sub((bounds.0).0).into_inner() > 1 {
			let factor = (bounds.0).0.add((bounds.1).0).div(TWO);
			let curve = Self::reciprocal_from_parts(factor, floor, ceil);
			let curve_level = FixedI64::from_perbill(curve.const_threshold(delay));
			if curve_level.into_inner() > level.into_inner() {
				bounds = (bounds.0, (factor, curve, curve_level.sub(level)));
			} else {
				bounds = ((factor, curve, level.sub(curve_level)), bounds.1);
			}
		}
		if (bounds.0).2.into_inner() < (bounds.1).2.into_inner() {
			(bounds.0).1
		} else {
			(bounds.1).1
		}
	}

	/// Create a `Curve::Reciprocal` instance from basic parameters.
	///
	/// WARNING: This is a `const` function designed for convenient use at build time and
	/// will panic on overflow. Ensure that any inputs are sensible.
	const fn reciprocal_from_parts(factor: FixedI64, floor: FixedI64, ceil: FixedI64) -> Self {
		let delta = ceil.sub(floor);
		let x_offset = pos_quad_solution(delta, delta, factor.neg());
		let y_offset = floor.sub(factor.div(FixedI64::from_u32(1).add(x_offset)));
		Curve::Reciprocal { factor, x_offset, y_offset }
	}

	/// Print some info on the curve.
	#[cfg(feature = "std")]
	pub fn info(&self, days: u32, name: impl std::fmt::Display) {
		let hours = days * 24;
		println!("Curve {} := {:?}:", name, self);
		println!("   t + 0h:   {:?}", self.threshold(Perbill::zero()));
		println!("   t + 1h:   {:?}", self.threshold(Perbill::from_rational(1, hours)));
		println!("   t + 2h:   {:?}", self.threshold(Perbill::from_rational(2, hours)));
		println!("   t + 3h:   {:?}", self.threshold(Perbill::from_rational(3, hours)));
		println!("   t + 6h:   {:?}", self.threshold(Perbill::from_rational(6, hours)));
		println!("   t + 12h:  {:?}", self.threshold(Perbill::from_rational(12, hours)));
		println!("   t + 24h:  {:?}", self.threshold(Perbill::from_rational(24, hours)));
		let mut l = 0;
		for &(n, d) in [(1, 12), (1, 8), (1, 4), (1, 2), (3, 4), (1, 1)].iter() {
			let t = days * n / d;
			if t != l {
				println!("   t + {}d:   {:?}", t, self.threshold(Perbill::from_rational(t, days)));
				l = t;
			}
		}
		let t = |p: Perbill| -> std::string::String {
			if p.is_one() {
				"never".into()
			} else {
				let minutes = p * (hours * 60);
				if minutes < 60 {
					format!("{} minutes", minutes)
				} else if minutes < 8 * 60 && minutes % 60 != 0 {
					format!("{} hours {} minutes", minutes / 60, minutes % 60)
				} else if minutes < 72 * 60 {
					format!("{} hours", minutes / 60)
				} else if minutes / 60 % 24 == 0 {
					format!("{} days", minutes / 60 / 24)
				} else {
					format!("{} days {} hours", minutes / 60 / 24, minutes / 60 % 24)
				}
			}
		};
		if self.delay(Perbill::from_percent(49)) < Perbill::one() {
			println!("   30% threshold:   {}", t(self.delay(Perbill::from_percent(30))));
			println!("   10% threshold:   {}", t(self.delay(Perbill::from_percent(10))));
			println!("   3% threshold:    {}", t(self.delay(Perbill::from_percent(3))));
			println!("   1% threshold:    {}", t(self.delay(Perbill::from_percent(1))));
			println!("   0.1% threshold:  {}", t(self.delay(Perbill::from_rational(1u32, 1_000))));
			println!("   0.01% threshold: {}", t(self.delay(Perbill::from_rational(1u32, 10_000))));
		} else {
			println!(
				"   99.9% threshold: {}",
				t(self.delay(Perbill::from_rational(999u32, 1_000)))
			);
			println!("   99% threshold:   {}", t(self.delay(Perbill::from_percent(99))));
			println!("   95% threshold:   {}", t(self.delay(Perbill::from_percent(95))));
			println!("   90% threshold:   {}", t(self.delay(Perbill::from_percent(90))));
			println!("   75% threshold:   {}", t(self.delay(Perbill::from_percent(75))));
			println!("   60% threshold:   {}", t(self.delay(Perbill::from_percent(60))));
		}
	}

	/// Determine the `y` value for the given `x` value.
	pub fn threshold(&self, x: Perbill) -> Perbill {
		match self {
			Self::LinearDecreasing { length, floor, ceil } =>
				*ceil - (x.min(*length).saturating_div(*length, Down) * (*ceil - *floor)),
			Self::SteppedDecreasing { begin, end, step, period } =>
				(*begin - (step.int_mul(x.int_div(*period))).min(*begin)).max(*end),
			Self::Reciprocal { factor, x_offset, y_offset } => factor
				.checked_rounding_div(FixedI64::from(x) + *x_offset, Low)
				.map(|yp| (yp + *y_offset).into_clamped_perthing())
				.unwrap_or_else(Perbill::one),
		}
	}

	/// Determine the `y` value for the given `x` value.
	///
	/// This is a partial implementation designed only for use in const functions.
	const fn const_threshold(&self, x: Perbill) -> Perbill {
		match self {
			Self::Reciprocal { factor, x_offset, y_offset } => {
				match factor.checked_rounding_div(FixedI64::from_perbill(x).add(*x_offset), Low) {
					Some(yp) => (yp.add(*y_offset)).into_perbill(),
					None => Perbill::one(),
				}
			},
			_ => panic!("const_threshold cannot be used on this curve"),
		}
	}

	/// Determine the smallest `x` value such that `passing` returns `true` when passed along with
	/// the given `y` value.
	///
	/// If `passing` never returns `true` for any value of `x` when paired with `y`, then
	/// `Perbill::one` may be returned.
	///
	/// ```nocompile
	/// let c = Curve::LinearDecreasing { begin: Perbill::one(), delta: Perbill::one() };
	/// //      ^^^ Can be any curve.
	/// let y = Perbill::from_percent(50);
	/// //      ^^^ Can be any value.
	/// let x = c.delay(y);
	/// assert!(c.passing(x, y));
	/// ```
	pub fn delay(&self, y: Perbill) -> Perbill {
		match self {
			Self::LinearDecreasing { length, floor, ceil } =>
				if y < *floor {
					Perbill::one()
				} else if y > *ceil {
					Perbill::zero()
				} else {
					(*ceil - y).saturating_div(*ceil - *floor, Up).saturating_mul(*length)
				},
			Self::SteppedDecreasing { begin, end, step, period } =>
				if y < *end {
					Perbill::one()
				} else {
					period.int_mul((*begin - y.min(*begin) + step.less_epsilon()).int_div(*step))
				},
			Self::Reciprocal { factor, x_offset, y_offset } => {
				let y = FixedI64::from(y);
				let maybe_term = factor.checked_rounding_div(y - *y_offset, High);
				maybe_term
					.and_then(|term| (term - *x_offset).try_into_perthing().ok())
					.unwrap_or_else(Perbill::one)
			},
		}
	}

	/// Return `true` iff the `y` value is greater than the curve at the `x`.
	pub fn passing(&self, x: Perbill, y: Perbill) -> bool {
		y >= self.threshold(x)
	}
}

#[cfg(feature = "std")]
impl Debug for Curve {
	fn fmt(&self, f: &mut core::fmt::Formatter<'_>) -> core::fmt::Result {
		match self {
			Self::LinearDecreasing { length, floor, ceil } => {
				write!(
					f,
					"Linear[(0%, {:?}) -> ({:?}, {:?}) -> (100%, {:?})]",
					ceil, length, floor, floor,
				)
			},
			Self::SteppedDecreasing { begin, end, step, period } => {
				write!(
					f,
					"Stepped[(0%, {:?}) -> (100%, {:?}) by ({:?}, {:?})]",
					begin, end, period, step,
				)
			},
			Self::Reciprocal { factor, x_offset, y_offset } => {
				write!(
					f,
					"Reciprocal[factor of {:?}, x_offset of {:?}, y_offset of {:?}]",
					factor, x_offset, y_offset,
				)
			},
		}
	}
}

#[cfg(test)]
mod tests {
	use super::*;
	use frame_support::traits::ConstU32;
	use sp_runtime::{str_array as s, PerThing};

	const fn percent(x: u128) -> FixedI64 {
		FixedI64::from_rational(x, 100)
	}

	const TIP_APP: Curve = Curve::make_linear(10, 28, percent(50), percent(100));
	const TIP_SUP: Curve = Curve::make_reciprocal(1, 28, percent(4), percent(0), percent(50));
	const ROOT_APP: Curve = Curve::make_reciprocal(4, 28, percent(80), percent(50), percent(100));
	const ROOT_SUP: Curve = Curve::make_linear(28, 28, percent(0), percent(50));
	const WHITE_APP: Curve =
		Curve::make_reciprocal(16, 28 * 24, percent(96), percent(50), percent(100));
	const WHITE_SUP: Curve = Curve::make_reciprocal(1, 28, percent(20), percent(10), percent(50));
	const SMALL_APP: Curve = Curve::make_linear(10, 28, percent(50), percent(100));
	const SMALL_SUP: Curve = Curve::make_reciprocal(8, 28, percent(1), percent(0), percent(50));
	const MID_APP: Curve = Curve::make_linear(17, 28, percent(50), percent(100));
	const MID_SUP: Curve = Curve::make_reciprocal(12, 28, percent(1), percent(0), percent(50));
	const BIG_APP: Curve = Curve::make_linear(23, 28, percent(50), percent(100));
	const BIG_SUP: Curve = Curve::make_reciprocal(16, 28, percent(1), percent(0), percent(50));
	const HUGE_APP: Curve = Curve::make_linear(28, 28, percent(50), percent(100));
	const HUGE_SUP: Curve = Curve::make_reciprocal(20, 28, percent(1), percent(0), percent(50));
	const PARAM_APP: Curve = Curve::make_reciprocal(4, 28, percent(80), percent(50), percent(100));
	const PARAM_SUP: Curve = Curve::make_reciprocal(7, 28, percent(10), percent(0), percent(50));
	const ADMIN_APP: Curve = Curve::make_linear(17, 28, percent(50), percent(100));
	const ADMIN_SUP: Curve = Curve::make_reciprocal(12, 28, percent(1), percent(0), percent(50));

	// TODO: ceil for linear.

	#[test]
	#[should_panic]
	fn check_curves() {
		TIP_APP.info(28u32, "Tip Approval");
		TIP_SUP.info(28u32, "Tip Support");
		ROOT_APP.info(28u32, "Root Approval");
		ROOT_SUP.info(28u32, "Root Support");
		WHITE_APP.info(28u32, "Whitelist Approval");
		WHITE_SUP.info(28u32, "Whitelist Support");
		SMALL_APP.info(28u32, "Small Spend Approval");
		SMALL_SUP.info(28u32, "Small Spend Support");
		MID_APP.info(28u32, "Mid Spend Approval");
		MID_SUP.info(28u32, "Mid Spend Support");
		BIG_APP.info(28u32, "Big Spend Approval");
		BIG_SUP.info(28u32, "Big Spend Support");
		HUGE_APP.info(28u32, "Huge Spend Approval");
		HUGE_SUP.info(28u32, "Huge Spend Support");
		PARAM_APP.info(28u32, "Mid-tier Parameter Change Approval");
		PARAM_SUP.info(28u32, "Mid-tier Parameter Change Support");
		ADMIN_APP.info(28u32, "Admin (e.g. Cancel Slash) Approval");
		ADMIN_SUP.info(28u32, "Admin (e.g. Cancel Slash) Support");
		assert!(false);
	}

	#[test]
	fn insert_sorted_works() {
		let mut b: BoundedVec<u32, ConstU32<6>> = vec![20, 30, 40].try_into().unwrap();
		assert!(b.insert_sorted_by_key(10, |&x| x));
		assert_eq!(&b[..], &[10, 20, 30, 40][..]);

		assert!(b.insert_sorted_by_key(60, |&x| x));
		assert_eq!(&b[..], &[10, 20, 30, 40, 60][..]);

		assert!(b.insert_sorted_by_key(50, |&x| x));
		assert_eq!(&b[..], &[10, 20, 30, 40, 50, 60][..]);

		assert!(!b.insert_sorted_by_key(9, |&x| x));
		assert_eq!(&b[..], &[10, 20, 30, 40, 50, 60][..]);

		assert!(b.insert_sorted_by_key(11, |&x| x));
		assert_eq!(&b[..], &[11, 20, 30, 40, 50, 60][..]);

		assert!(b.insert_sorted_by_key(21, |&x| x));
		assert_eq!(&b[..], &[20, 21, 30, 40, 50, 60][..]);

		assert!(b.insert_sorted_by_key(61, |&x| x));
		assert_eq!(&b[..], &[21, 30, 40, 50, 60, 61][..]);

		assert!(b.insert_sorted_by_key(51, |&x| x));
		assert_eq!(&b[..], &[30, 40, 50, 51, 60, 61][..]);
	}

	#[test]
	fn translated_reciprocal_works() {
		let c: Curve = Curve::Reciprocal {
			factor: FixedI64::from_float(0.03125),
			x_offset: FixedI64::from_float(0.0363306838226),
			y_offset: FixedI64::from_float(0.139845532427),
		};
		c.info(28u32, "Test");

		for i in 0..9_696_969u32 {
			let query = Perbill::from_rational(i, 9_696_969);
			// Determine the nearest point in time when the query will be above threshold.
			let delay_needed = c.delay(query);
			// Ensure that it actually does pass at that time, or that it will never pass.
			assert!(delay_needed.is_one() || c.passing(delay_needed, query));
		}
	}

	#[test]
	fn stepped_decreasing_works() {
		fn pc(x: u32) -> Perbill {
			Perbill::from_percent(x)
		}

		let c =
			Curve::SteppedDecreasing { begin: pc(80), end: pc(30), step: pc(10), period: pc(15) };

		for i in 0..9_696_969u32 {
			let query = Perbill::from_rational(i, 9_696_969);
			// Determine the nearest point in time when the query will be above threshold.
			let delay_needed = c.delay(query);
			// Ensure that it actually does pass at that time, or that it will never pass.
			assert!(delay_needed.is_one() || c.passing(delay_needed, query));
		}

		assert_eq!(c.threshold(pc(0)), pc(80));
		assert_eq!(c.threshold(pc(15).less_epsilon()), pc(80));
		assert_eq!(c.threshold(pc(15)), pc(70));
		assert_eq!(c.threshold(pc(30).less_epsilon()), pc(70));
		assert_eq!(c.threshold(pc(30)), pc(60));
		assert_eq!(c.threshold(pc(45).less_epsilon()), pc(60));
		assert_eq!(c.threshold(pc(45)), pc(50));
		assert_eq!(c.threshold(pc(60).less_epsilon()), pc(50));
		assert_eq!(c.threshold(pc(60)), pc(40));
		assert_eq!(c.threshold(pc(75).less_epsilon()), pc(40));
		assert_eq!(c.threshold(pc(75)), pc(30));
		assert_eq!(c.threshold(pc(100)), pc(30));

		assert_eq!(c.delay(pc(100)), pc(0));
		assert_eq!(c.delay(pc(80)), pc(0));
		assert_eq!(c.delay(pc(80).less_epsilon()), pc(15));
		assert_eq!(c.delay(pc(70)), pc(15));
		assert_eq!(c.delay(pc(70).less_epsilon()), pc(30));
		assert_eq!(c.delay(pc(60)), pc(30));
		assert_eq!(c.delay(pc(60).less_epsilon()), pc(45));
		assert_eq!(c.delay(pc(50)), pc(45));
		assert_eq!(c.delay(pc(50).less_epsilon()), pc(60));
		assert_eq!(c.delay(pc(40)), pc(60));
		assert_eq!(c.delay(pc(40).less_epsilon()), pc(75));
		assert_eq!(c.delay(pc(30)), pc(75));
		assert_eq!(c.delay(pc(30).less_epsilon()), pc(100));
		assert_eq!(c.delay(pc(0)), pc(100));
	}

	#[test]
	fn tracks_integrity_check_detects_unsorted() {
		use crate::mock::RuntimeOrigin;

		pub struct BadTracksInfo;
		impl TracksInfo<u64, u64> for BadTracksInfo {
			type Id = u8;
			type RuntimeOrigin = <RuntimeOrigin as OriginTrait>::PalletsOrigin;
			fn tracks() -> impl Iterator<Item = Cow<'static, Track<Self::Id, u64, u64>>> {
				static DATA: [Track<u8, u64, u64>; 2] = [
					Track {
						id: 1u8,
						info: TrackInfo {
							name: s("root"),
							max_deciding: 1,
							decision_deposit: 10,
							prepare_period: 4,
							decision_period: 4,
							confirm_period: 2,
							min_enactment_period: 4,
							min_approval: Curve::LinearDecreasing {
								length: Perbill::from_percent(100),
								floor: Perbill::from_percent(50),
								ceil: Perbill::from_percent(100),
							},
							min_support: Curve::LinearDecreasing {
								length: Perbill::from_percent(100),
								floor: Perbill::from_percent(0),
								ceil: Perbill::from_percent(100),
							},
						},
					},
					Track {
						id: 0u8,
						info: TrackInfo {
							name: s("none"),
							max_deciding: 3,
							decision_deposit: 1,
							prepare_period: 2,
							decision_period: 2,
							confirm_period: 1,
							min_enactment_period: 2,
							min_approval: Curve::LinearDecreasing {
								length: Perbill::from_percent(100),
								floor: Perbill::from_percent(95),
								ceil: Perbill::from_percent(100),
							},
							min_support: Curve::LinearDecreasing {
								length: Perbill::from_percent(100),
								floor: Perbill::from_percent(90),
								ceil: Perbill::from_percent(100),
							},
						},
					},
				];
				DATA.iter().map(Cow::Borrowed)
			}
			fn track_for(_: &Self::RuntimeOrigin) -> Result<Self::Id, ()> {
				unimplemented!()
			}
		}

		assert_eq!(
			BadTracksInfo::check_integrity(),
			Err("The tracks that were returned by `tracks` were not sorted by `Id`")
		);
	}

	#[test]
	fn encoding_and_decoding_of_string_like_structure_works() {
		let string_like = StringLike::<13>(*b"hello, world!");
		let encoded: Vec<u8> = string_like.encode();

		let decoded_as_vec: Vec<u8> =
			Decode::decode(&mut &encoded.clone()[..]).expect("decoding as Vec<u8> should work");
		assert_eq!(decoded_as_vec.len(), 13);
		let decoded_as_str: alloc::string::String =
			Decode::decode(&mut &encoded.clone()[..]).expect("decoding as str should work");
		assert_eq!(decoded_as_str.len(), 13);
		let decoded_as_string_like: StringLike<13> =
			Decode::decode(&mut &encoded.clone()[..]).expect("decoding as StringLike should work");
		assert_eq!(decoded_as_string_like.0.len(), 13);
	}
}<|MERGE_RESOLUTION|>--- conflicted
+++ resolved
@@ -18,14 +18,9 @@
 //! Miscellaneous additional datatypes.
 
 use super::*;
-<<<<<<< HEAD
-use codec::{Decode, Encode, EncodeLike, MaxEncodedLen};
 use core::{fmt::Debug, mem};
-=======
 use alloc::borrow::Cow;
 use codec::{Compact, Decode, DecodeWithMemTracking, Encode, EncodeLike, Input, MaxEncodedLen};
-use core::fmt::Debug;
->>>>>>> ce5ecdd4
 use frame_support::{
 	traits::{schedule::v3::Anon, Bounded},
 	DebugNoBound, EqNoBound, Parameter, PartialEqNoBound,
@@ -143,7 +138,6 @@
 	pub amount: Balance,
 }
 
-<<<<<<< HEAD
 impl<AccountId, Balance> From<(AccountId, Balance)> for Deposit<AccountId, Balance> {
 	fn from(data: (AccountId, Balance)) -> Self {
 		Self { who: data.0, amount: data.1 }
@@ -215,9 +209,6 @@
 	}
 }
 
-#[derive(Clone, Encode, TypeInfo)]
-pub struct TrackInfo<Balance, Moment> {
-=======
 pub const DEFAULT_MAX_TRACK_NAME_LEN: usize = 25;
 
 /// Helper structure to treat a `[u8; N]` array as a string.
@@ -273,7 +264,6 @@
 	Clone, Encode, Decode, DecodeWithMemTracking, MaxEncodedLen, TypeInfo, Eq, PartialEq, Debug,
 )]
 pub struct TrackDetails<Balance, Moment, Name> {
->>>>>>> ce5ecdd4
 	/// Name of this track.
 	pub name: Name,
 	/// A limit for the number of referenda on this track that can be being decided at once.
@@ -364,22 +354,8 @@
 }
 
 /// Info regarding an ongoing referendum.
-<<<<<<< HEAD
-#[derive(Encode, Decode, Clone, PartialEqNoBound, Eq, DebugNoBound, TypeInfo, MaxEncodedLen)]
+#[derive(Encode, Decode, DecodeWithMemTracking, Clone, PartialEqNoBound, Eq, DebugNoBound, TypeInfo, MaxEncodedLen)]
 #[scale_info(skip_type_params(MaxContributors))]
-=======
-#[derive(
-	Encode,
-	Decode,
-	DecodeWithMemTracking,
-	Clone,
-	PartialEq,
-	Eq,
-	RuntimeDebug,
-	TypeInfo,
-	MaxEncodedLen,
-)]
->>>>>>> ce5ecdd4
 pub struct ReferendumStatus<
 	TrackId: Eq + PartialEq + Debug + Encode + Decode + TypeInfo + Clone,
 	RuntimeOrigin: Eq + PartialEq + Debug + Encode + Decode + TypeInfo + Clone,
@@ -418,22 +394,9 @@
 
 /// Info regarding a referendum, present or past.
 #[derive(
-<<<<<<< HEAD
-	Encode, Decode, Clone, PartialEqNoBound, EqNoBound, DebugNoBound, TypeInfo, MaxEncodedLen,
+	Encode, Decode, DecodeWithMemTracking, Clone, PartialEqNoBound, EqNoBound, DebugNoBound, TypeInfo, MaxEncodedLen,
 )]
 #[scale_info(skip_type_params(MaxContributors))]
-=======
-	Encode,
-	Decode,
-	DecodeWithMemTracking,
-	Clone,
-	PartialEq,
-	Eq,
-	RuntimeDebug,
-	TypeInfo,
-	MaxEncodedLen,
-)]
->>>>>>> ce5ecdd4
 pub enum ReferendumInfo<
 	TrackId: Eq + PartialEq + Debug + Encode + Decode + TypeInfo + Clone,
 	RuntimeOrigin: Eq + PartialEq + Debug + Encode + Decode + TypeInfo + Clone,
@@ -534,14 +497,9 @@
 	pub fn take_submission_deposit(&mut self) -> Result<Option<Deposit<AccountId, Balance>>, ()> {
 		use ReferendumInfo::*;
 		match self {
-<<<<<<< HEAD
 			// Can only refund deposit if it's appoved or cancelled.
 			Approved { submission_deposit, .. } | Cancelled { submission_deposit, .. } =>
 				Ok(submission_deposit.take()),
-=======
-			// Can only refund deposit if it's approved or cancelled.
-			Approved(_, s, _) | Cancelled(_, s, _) => Ok(s.take()),
->>>>>>> ce5ecdd4
 			// Cannot refund deposit if Ongoing as this breaks assumptions.
 			Ongoing { .. } | Rejected { .. } | TimedOut { .. } | Killed { .. } => Err(()),
 		}
