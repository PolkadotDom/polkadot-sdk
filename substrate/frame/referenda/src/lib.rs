// This file is part of Substrate.

// Copyright (C) Parity Technologies (UK) Ltd.
// SPDX-License-Identifier: Apache-2.0

// Licensed under the Apache License, Version 2.0 (the "License");
// you may not use this file except in compliance with the License.
// You may obtain a copy of the License at
//
// 	http://www.apache.org/licenses/LICENSE-2.0
//
// Unless required by applicable law or agreed to in writing, software
// distributed under the License is distributed on an "AS IS" BASIS,
// WITHOUT WARRANTIES OR CONDITIONS OF ANY KIND, either express or implied.
// See the License for the specific language governing permissions and
// limitations under the License.

//! # Referenda Pallet
//!
//! ## Overview
//!
//! A pallet for executing referenda. No voting logic is present here, and the `Polling` and
//! `PollStatus` traits are used to allow the voting logic (likely in a pallet) to be utilized.
//!
//! A referendum is a vote on whether a proposal should be dispatched from a particular origin. The
//! origin is used to determine which one of several _tracks_ that a referendum happens under.
//! Tracks each have their own configuration which governs the voting process and parameters.
//!
//! A referendum's lifecycle has three main stages: Preparation, deciding and conclusion.
//! Referenda are considered "ongoing" immediately after submission until their eventual
//! conclusion, and votes may be cast throughout.
//!
//! In order to progress from preparating to being decided, three things must be in place:
//! - There must have been a *Decision Deposit* placed, an amount determined by the track. Anyone
//! may place this deposit.
//! - A period must have elapsed since submission of the referendum. This period is known as the
//! *Preparation Period* and is determined by the track.
//! - The track must not already be at capacity with referendum being decided. The maximum number of
//! referenda which may be being decided simultaneously is determined by the track.
//!
//! In order to become concluded, one of three things must happen:
//! - The referendum should remain in an unbroken _Passing_ state for a period of time. This
//! is known as the _Confirmation Period_ and is determined by the track. A referendum is considered
//! _Passing_ when there is a sufficiently high support and approval, given the amount of time it
//! has been being decided. Generally the threshold for what counts as being "sufficiently high"
//! will reduce over time. The curves setting these thresholds are determined by the track. In this
//! case, the referendum is considered _Approved_ and the proposal is scheduled for dispatch.
//! - The referendum reaches the end of its deciding phase outside not _Passing_. It ends in
//! rejection and the proposal is not dispatched.
//! - The referendum is cancelled.
//!
//! A general time-out is also in place and referenda which exist in preparation for too long may
//! conclude without ever entering into a deciding stage.
//!
//! Once a referendum is concluded, the decision deposit may be refunded.
//!
//! ## Terms
//! - *Support*: The number of aye-votes, pre-conviction, as a proportion of the total number of
//!   pre-conviction votes able to be cast in the population.
//!
//! - [`Config`]
//! - [`Call`]

#![recursion_limit = "256"]
#![cfg_attr(not(feature = "std"), no_std)]

extern crate alloc;

use alloc::boxed::Box;
use codec::{Codec, Encode};
use core::fmt::Debug;
use frame_support::{
	dispatch::{DispatchResult, DispatchResultWithPostInfo},
	ensure,
	traits::{
		schedule::{
			v3::{Anon as ScheduleAnon, Named as ScheduleNamed},
			DispatchTime,
		},
		Currency, LockIdentifier, OnUnbalanced, OriginTrait, PollStatus, Polling, QueryPreimage,
		ReservableCurrency, StorePreimage, VoteTally,
	},
	BoundedVec,
};
use scale_info::TypeInfo;
use sp_runtime::{
	traits::{AtLeast32BitUnsigned, Bounded, Dispatchable, One, Saturating, Zero},
	DispatchError, Perbill,
};

mod branch;
pub mod migration;
mod types;
pub mod weights;

use self::branch::{BeginDecidingBranch, OneFewerDecidingBranch, ServiceBranch};
pub use self::{
	pallet::*,
	types::{
<<<<<<< HEAD
		BalanceOf, BoundedCallOf, CallOf, Curve, DecidingStatus, DecidingStatusOf, DecisionDeposit,
		Deposit, InsertSorted, NegativeImbalanceOf, PalletsOriginOf, ReferendumIndex,
		ReferendumInfo, ReferendumInfoOf, ReferendumStatus, ReferendumStatusOf, ScheduleAddressOf,
		TallyOf, TrackIdOf, TrackInfo, TrackInfoOf, TracksInfo, VotesOf,
=======
		BalanceOf, BlockNumberFor, BoundedCallOf, CallOf, ConstTrackInfo, Curve, DecidingStatus,
		DecidingStatusOf, Deposit, InsertSorted, NegativeImbalanceOf, PalletsOriginOf,
		ReferendumIndex, ReferendumInfo, ReferendumInfoOf, ReferendumStatus, ReferendumStatusOf,
		ScheduleAddressOf, StringLike, TallyOf, Track, TrackIdOf, TrackInfo, TrackInfoOf,
		TracksInfo, VotesOf,
>>>>>>> ce5ecdd4
	},
	weights::WeightInfo,
};
pub use alloc::vec::Vec;
use sp_runtime::traits::BlockNumberProvider;

#[cfg(test)]
mod mock;
#[cfg(test)]
mod tests;

#[cfg(feature = "runtime-benchmarks")]
pub mod benchmarking;

pub use frame_support::traits::Get;

const ASSEMBLY_ID: LockIdentifier = *b"assembly";

#[frame_support::pallet]
pub mod pallet {
	use super::*;
	use frame_support::{pallet_prelude::*, traits::EnsureOriginWithArg};
	use frame_system::pallet_prelude::{
		ensure_root, ensure_signed, ensure_signed_or_root, BlockNumberFor as SystemBlockNumberFor,
		OriginFor,
	};

	/// The in-code storage version.
	const STORAGE_VERSION: StorageVersion = StorageVersion::new(1);

	#[pallet::pallet]
	#[pallet::storage_version(STORAGE_VERSION)]
	pub struct Pallet<T, I = ()>(_);

	#[pallet::config]
	pub trait Config<I: 'static = ()>: frame_system::Config + Sized {
		// System level stuff.
		type RuntimeCall: Parameter
			+ Dispatchable<RuntimeOrigin = Self::RuntimeOrigin>
			+ From<Call<Self, I>>
			+ IsType<<Self as frame_system::Config>::RuntimeCall>
			+ From<frame_system::Call<Self>>;
		#[allow(deprecated)]
		type RuntimeEvent: From<Event<Self, I>>
			+ IsType<<Self as frame_system::Config>::RuntimeEvent>;
		/// Weight information for extrinsics in this pallet.
		type WeightInfo: WeightInfo;
		/// The Scheduler.
		type Scheduler: ScheduleAnon<
				BlockNumberFor<Self, I>,
				CallOf<Self, I>,
				PalletsOriginOf<Self>,
				Hasher = Self::Hashing,
			> + ScheduleNamed<
				BlockNumberFor<Self, I>,
				CallOf<Self, I>,
				PalletsOriginOf<Self>,
				Hasher = Self::Hashing,
			>;
		/// Currency type for this pallet.
		type Currency: ReservableCurrency<Self::AccountId>;
		// Origins and unbalances.
		/// Origin from which proposals may be submitted.
		type SubmitOrigin: EnsureOriginWithArg<
			Self::RuntimeOrigin,
			PalletsOriginOf<Self>,
			Success = Self::AccountId,
		>;
		/// Origin from which any vote may be cancelled.
		type CancelOrigin: EnsureOrigin<Self::RuntimeOrigin>;
		/// Origin from which any vote may be killed.
		type KillOrigin: EnsureOrigin<Self::RuntimeOrigin>;
		/// Handler for the unbalanced reduction when slashing a preimage deposit.
		type Slash: OnUnbalanced<NegativeImbalanceOf<Self, I>>;
		/// The counting type for votes. Usually just balance.
		type Votes: AtLeast32BitUnsigned + Copy + Parameter + Member + MaxEncodedLen;
		/// The tallying type.
		type Tally: VoteTally<Self::Votes, TrackIdOf<Self, I>>
			+ Clone
			+ Codec
			+ Eq
			+ Debug
			+ TypeInfo
			+ MaxEncodedLen;

		// Constants
		/// The minimum amount to be used as a deposit for a public referendum proposal.
		#[pallet::constant]
		type SubmissionDeposit: Get<BalanceOf<Self, I>>;

		/// Maximum size of the referendum queue for a single track.
		#[pallet::constant]
		type MaxQueued: Get<u32>;

		/// The number of blocks after submission that a referendum must begin being decided by.
		/// Once this passes, then anyone may cancel the referendum.
		#[pallet::constant]
		type UndecidingTimeout: Get<BlockNumberFor<Self, I>>;

		/// Quantization level for the referendum wakeup scheduler. A higher number will result in
		/// fewer storage reads/writes needed for smaller voters, but also result in delays to the
		/// automatic referendum status changes. Explicit servicing instructions are unaffected.
		#[pallet::constant]
		type AlarmInterval: Get<BlockNumberFor<Self, I>>;

		// The other stuff.
		/// Information concerning the different referendum tracks.
		type Tracks: TracksInfo<
			BalanceOf<Self, I>,
			BlockNumberFor<Self, I>,
			RuntimeOrigin = <Self::RuntimeOrigin as OriginTrait>::PalletsOrigin,
		>;

		/// The preimage provider.
		type Preimages: QueryPreimage<H = Self::Hashing> + StorePreimage;

<<<<<<< HEAD
		/// Maximum number of individual contributions allowed to fund a deposit.
		type MaxDepositContributions: Get<u32>;
=======
		/// Provider for the block number.
		///
		/// Normally this is the `frame_system` pallet.
		type BlockNumberProvider: BlockNumberProvider;
	}

	#[pallet::extra_constants]
	impl<T: Config<I>, I: 'static> Pallet<T, I> {
		/// A list of tracks.
		///
		/// Note: if the tracks are dynamic, the value in the static metadata might be inaccurate.
		#[pallet::constant_name(Tracks)]
		fn tracks() -> Vec<(TrackIdOf<T, I>, ConstTrackInfo<BalanceOf<T, I>, BlockNumberFor<T, I>>)>
		{
			T::Tracks::tracks()
				.map(|t| t.into_owned())
				.map(|Track { id, info }| {
					(
						id,
						ConstTrackInfo {
							name: StringLike(info.name),
							max_deciding: info.max_deciding,
							decision_deposit: info.decision_deposit,
							prepare_period: info.prepare_period,
							decision_period: info.decision_period,
							confirm_period: info.confirm_period,
							min_enactment_period: info.min_enactment_period,
							min_approval: info.min_approval,
							min_support: info.min_support,
						},
					)
				})
				.collect()
		}
>>>>>>> ce5ecdd4
	}

	/// The next free referendum index, aka the number of referenda started so far.
	#[pallet::storage]
	pub type ReferendumCount<T, I = ()> = StorageValue<_, ReferendumIndex, ValueQuery>;

	/// Information concerning any given referendum.
	#[pallet::storage]
	pub type ReferendumInfoFor<T: Config<I>, I: 'static = ()> =
		StorageMap<_, Blake2_128Concat, ReferendumIndex, ReferendumInfoOf<T, I>>;

	/// The sorted list of referenda ready to be decided but not yet being decided, ordered by
	/// conviction-weighted approvals.
	///
	/// This should be empty if `DecidingCount` is less than `TrackInfo::max_deciding`.
	#[pallet::storage]
	pub type TrackQueue<T: Config<I>, I: 'static = ()> = StorageMap<
		_,
		Twox64Concat,
		TrackIdOf<T, I>,
		BoundedVec<(ReferendumIndex, T::Votes), T::MaxQueued>,
		ValueQuery,
	>;

	/// The number of referenda being decided currently.
	#[pallet::storage]
	pub type DecidingCount<T: Config<I>, I: 'static = ()> =
		StorageMap<_, Twox64Concat, TrackIdOf<T, I>, u32, ValueQuery>;

	/// The metadata is a general information concerning the referendum.
	/// The `Hash` refers to the preimage of the `Preimages` provider which can be a JSON
	/// dump or IPFS hash of a JSON file.
	///
	/// Consider a garbage collection for a metadata of finished referendums to `unrequest` (remove)
	/// large preimages.
	#[pallet::storage]
	pub type MetadataOf<T: Config<I>, I: 'static = ()> =
		StorageMap<_, Blake2_128Concat, ReferendumIndex, T::Hash>;

	#[pallet::event]
	#[pallet::generate_deposit(pub(super) fn deposit_event)]
	pub enum Event<T: Config<I>, I: 'static = ()> {
		/// A referendum has been submitted.
		Submitted {
			/// Index of the referendum.
			index: ReferendumIndex,
			/// The track (and by extension proposal dispatch origin) of this referendum.
			track: TrackIdOf<T, I>,
			/// The proposal for the referendum.
			proposal: BoundedCallOf<T, I>,
		},
		/// The decision deposit has been fully collected and placed.
		DecisionDepositPlaced {
			/// Index of the referendum.
			index: ReferendumIndex,
			/// The amount placed by the account.
			amount: BalanceOf<T, I>,
		},
		/// Someone contributed to the decision deposit.
		ContributedDecisionDeposit {
			/// Index of the referendum.
			index: ReferendumIndex,
			/// The account who contributed parts of the deposit.
			who: T::AccountId,
			/// The amount contributed by the account.
			amount: BalanceOf<T, I>,
		},
		/// The decision deposit has been refunded.
		DecisionDepositRefunded {
			/// Index of the referendum.
			index: ReferendumIndex,
			/// The account who placed the deposit.
			who: T::AccountId,
			/// The amount placed by the account.
			amount: BalanceOf<T, I>,
		},
		/// A deposit has been slashed.
		DepositSlashed {
			/// The account who placed the deposit.
			who: T::AccountId,
			/// The amount placed by the account.
			amount: BalanceOf<T, I>,
		},
		/// A referendum has moved into the deciding phase.
		DecisionStarted {
			/// Index of the referendum.
			index: ReferendumIndex,
			/// The track (and by extension proposal dispatch origin) of this referendum.
			track: TrackIdOf<T, I>,
			/// The proposal for the referendum.
			proposal: BoundedCallOf<T, I>,
			/// The current tally of votes in this referendum.
			tally: T::Tally,
		},
		ConfirmStarted {
			/// Index of the referendum.
			index: ReferendumIndex,
		},
		ConfirmAborted {
			/// Index of the referendum.
			index: ReferendumIndex,
		},
		/// A referendum has ended its confirmation phase and is ready for approval.
		Confirmed {
			/// Index of the referendum.
			index: ReferendumIndex,
			/// The final tally of votes in this referendum.
			tally: T::Tally,
		},
		/// A referendum has been approved and its proposal has been scheduled.
		Approved {
			/// Index of the referendum.
			index: ReferendumIndex,
		},
		/// A proposal has been rejected by referendum.
		Rejected {
			/// Index of the referendum.
			index: ReferendumIndex,
			/// The final tally of votes in this referendum.
			tally: T::Tally,
		},
		/// A referendum has been timed out without being decided.
		TimedOut {
			/// Index of the referendum.
			index: ReferendumIndex,
			/// The final tally of votes in this referendum.
			tally: T::Tally,
		},
		/// A referendum has been cancelled.
		Cancelled {
			/// Index of the referendum.
			index: ReferendumIndex,
			/// The final tally of votes in this referendum.
			tally: T::Tally,
		},
		/// A referendum has been killed.
		Killed {
			/// Index of the referendum.
			index: ReferendumIndex,
			/// The final tally of votes in this referendum.
			tally: T::Tally,
		},
		/// The submission deposit has been refunded.
		SubmissionDepositRefunded {
			/// Index of the referendum.
			index: ReferendumIndex,
			/// The account who placed the deposit.
			who: T::AccountId,
			/// The amount placed by the account.
			amount: BalanceOf<T, I>,
		},
		/// Metadata for a referendum has been set.
		MetadataSet {
			/// Index of the referendum.
			index: ReferendumIndex,
			/// Preimage hash.
			hash: T::Hash,
		},
		/// Metadata for a referendum has been cleared.
		MetadataCleared {
			/// Index of the referendum.
			index: ReferendumIndex,
			/// Preimage hash.
			hash: T::Hash,
		},
		/// The list of decision depositors is full, but someone provided an higher deposit.
		ReplacedDecisionContributor {
			/// The account that got replaced in the list of decision depositors.
			who: T::AccountId,
			/// Index of the referendum.
			index: ReferendumIndex,
			/// The amount that the account had contributed.
			amount: BalanceOf<T, I>,
		},
		/// An account increased its decision deposit contribution.
		DecisionDepositContributionIncreased {
			/// The account that increased its decision deposit contribution.
			who: T::AccountId,
			/// The amount by which the contribution was increased.
			increased_by: BalanceOf<T, I>,
			/// Index of the referendum.
			index: ReferendumIndex,
		},
		/// An account decreased its decision deposit contribution.
		DecisionDepositContributionDecreased {
			/// The account that decreased its decision deposit contribution.
			who: T::AccountId,
			/// The amount by which the contribution was decreased.
			decreased_by: BalanceOf<T, I>,
			/// Index of the referendum.
			index: ReferendumIndex,
		},
	}

	#[pallet::error]
	pub enum Error<T, I = ()> {
		/// Referendum is not ongoing.
		NotOngoing,
		/// Referendum's decision deposit is already paid.
		HasDeposit,
		/// The track identifier given was invalid.
		BadTrack,
		/// There are already a full complement of referenda in progress for this track.
		Full,
		/// The queue of the track is empty.
		QueueEmpty,
		/// The referendum index provided is invalid in this context.
		BadReferendum,
		/// There was nothing to do in the advancement.
		NothingToDo,
		/// No track exists for the proposal origin.
		NoTrack,
		/// Any deposit cannot be refunded until after the decision is over.
		Unfinished,
		/// The deposit refunder is not the depositor.
		NoPermission,
		/// The deposit cannot be refunded since none was made.
		NoDeposit,
		/// The referendum status is invalid for this operation.
		BadStatus,
		/// The preimage does not exist.
		PreimageNotExist,
		/// The preimage is stored with a different length than the one provided.
		PreimageStoredWithDifferentLength,
		/// The maximum number of decision depositors is reached and the deposit is too low to
		/// replace a depositor in the list.
		DepositTooLow,
	}

	#[pallet::hooks]
	impl<T: Config<I>, I: 'static> Hooks<SystemBlockNumberFor<T>> for Pallet<T, I> {
		#[cfg(feature = "try-runtime")]
		fn try_state(_n: SystemBlockNumberFor<T>) -> Result<(), sp_runtime::TryRuntimeError> {
			Self::do_try_state()?;
			Ok(())
		}

		#[cfg(any(feature = "std", test))]
		fn integrity_test() {
			T::Tracks::check_integrity().expect("Static tracks configuration is valid.");
		}
	}

	#[pallet::call]
	impl<T: Config<I>, I: 'static> Pallet<T, I> {
		/// Propose a referendum on a privileged action.
		///
		/// - `origin`: must be `SubmitOrigin` and the account must have `SubmissionDeposit` funds
		///   available.
		/// - `proposal_origin`: The origin from which the proposal should be executed.
		/// - `proposal`: The proposal.
		/// - `enactment_moment`: The moment that the proposal should be enacted.
		///
		/// Emits `Submitted`.
		#[pallet::call_index(0)]
		#[pallet::weight(T::WeightInfo::submit())]
		pub fn submit(
			origin: OriginFor<T>,
			proposal_origin: Box<PalletsOriginOf<T>>,
			proposal: BoundedCallOf<T, I>,
			enactment_moment: DispatchTime<BlockNumberFor<T, I>>,
		) -> DispatchResult {
			let proposal_origin = *proposal_origin;
			let who = T::SubmitOrigin::ensure_origin(origin, &proposal_origin)?;

			// If the pre-image is already stored, ensure that it has the same length as given in
			// `proposal`.
			if let (Some(preimage_len), Some(proposal_len)) =
				(proposal.lookup_hash().and_then(|h| T::Preimages::len(&h)), proposal.lookup_len())
			{
				if preimage_len != proposal_len {
					return Err(Error::<T, I>::PreimageStoredWithDifferentLength.into())
				}
			}

			let track =
				T::Tracks::track_for(&proposal_origin).map_err(|_| Error::<T, I>::NoTrack)?;
			let track_info = T::Tracks::info(track).ok_or(Error::<T, I>::BadTrack)?;
			let submission_deposit = Self::take_deposit(&who, T::SubmissionDeposit::get())?;
			let index = ReferendumCount::<T, I>::mutate(|x| {
				let r = *x;
				*x += 1;
				r
			});
			let now = T::BlockNumberProvider::current_block_number();
			let nudge_call =
				T::Preimages::bound(CallOf::<T, I>::from(Call::nudge_referendum { index }))?;
			let status = ReferendumStatus {
				track,
				origin: proposal_origin,
				proposal: proposal.clone(),
				enactment: enactment_moment,
				submitted: now,
				submission_deposit: (who, submission_deposit).into(),
				decision_deposit: DecisionDeposit::new(track_info.decision_deposit.clone()),
				deciding: None,
				tally: TallyOf::<T, I>::new(track),
				in_queue: false,
				alarm: Self::set_alarm(nudge_call, now.saturating_add(T::UndecidingTimeout::get())),
			};
			ReferendumInfoFor::<T, I>::insert(index, ReferendumInfo::Ongoing { status });

			Self::deposit_event(Event::<T, I>::Submitted { index, track, proposal });
			Ok(())
		}

		/// Post the Decision Deposit for a referendum.
		///
		/// - `origin`: must be `Signed` and the account must have funds available for the
		///   referendum's track's Decision Deposit.
		/// - `index`: The index of the submitted referendum whose Decision Deposit is yet to be
		///   posted.
		///
		/// Emits `DecisionDepositPlaced`.
		#[pallet::call_index(1)]
		#[pallet::weight(ServiceBranch::max_weight_of_deposit::<T, I>())]
		pub fn place_decision_deposit(
			origin: OriginFor<T>,
			index: ReferendumIndex,
		) -> DispatchResultWithPostInfo {
			let who = ensure_signed(origin)?;
<<<<<<< HEAD

			Self::contribute_decision_deposit_impl(index, who, None)
=======
			let mut status = Self::ensure_ongoing(index)?;
			ensure!(status.decision_deposit.is_none(), Error::<T, I>::HasDeposit);
			let track = T::Tracks::info(status.track).ok_or(Error::<T, I>::NoTrack)?;
			status.decision_deposit =
				Some(Self::take_deposit(who.clone(), track.decision_deposit)?);
			let now = T::BlockNumberProvider::current_block_number();
			let (info, _, branch) = Self::service_referendum(now, index, status);
			ReferendumInfoFor::<T, I>::insert(index, info);
			let e =
				Event::<T, I>::DecisionDepositPlaced { index, who, amount: track.decision_deposit };
			Self::deposit_event(e);
			Ok(branch.weight_of_deposit::<T, I>().into())
>>>>>>> ce5ecdd4
		}

		/// Refund the Decision Deposit for a closed referendum back to the depositor.
		///
		/// - `origin`: must be `Signed` or `Root`.
		/// - `index`: The index of a closed referendum whose Decision Deposit has not yet been
		///   refunded.
		///
		/// Emits `DecisionDepositRefunded`.
		#[pallet::call_index(2)]
		#[pallet::weight(T::WeightInfo::refund_decision_deposit(T::MaxDepositContributions::get()))]
		pub fn refund_decision_deposit(
			origin: OriginFor<T>,
			index: ReferendumIndex,
		) -> DispatchResultWithPostInfo {
			ensure_signed_or_root(origin)?;
			let mut info =
				ReferendumInfoFor::<T, I>::get(index).ok_or(Error::<T, I>::BadReferendum)?;
			let deposit = info
				.take_decision_deposit()
				.map_err(|_| Error::<T, I>::Unfinished)?
				.ok_or(Error::<T, I>::NoDeposit)?;

			let num_contributors = deposit.contributors.len() as u32;
			deposit.contributors.into_iter().for_each(|(who, amount)| {
				Self::refund_deposit(&who, amount.clone());

				let e = Event::<T, I>::DecisionDepositRefunded { index, who, amount };
				Self::deposit_event(e);
			});
			ReferendumInfoFor::<T, I>::insert(index, info);
			Ok(Some(T::WeightInfo::refund_decision_deposit(num_contributors)).into())
		}

		/// Cancel an ongoing referendum.
		///
		/// - `origin`: must be the `CancelOrigin`.
		/// - `index`: The index of the referendum to be cancelled.
		///
		/// Emits `Cancelled`.
		#[pallet::call_index(3)]
		#[pallet::weight(T::WeightInfo::cancel())]
		pub fn cancel(origin: OriginFor<T>, index: ReferendumIndex) -> DispatchResult {
			T::CancelOrigin::ensure_origin(origin)?;
			let status = Self::ensure_ongoing(index)?;
			if let Some((_, last_alarm)) = status.alarm {
				let _ = T::Scheduler::cancel(last_alarm);
			}
			Self::note_one_fewer_deciding(status.track);
			Self::deposit_event(Event::<T, I>::Cancelled { index, tally: status.tally });
<<<<<<< HEAD
			let info = ReferendumInfo::Cancelled {
				when: frame_system::Pallet::<T>::block_number(),
				submission_deposit: Some(status.submission_deposit),
				decision_deposit: status.decision_deposit,
			};
=======
			let info = ReferendumInfo::Cancelled(
				T::BlockNumberProvider::current_block_number(),
				Some(status.submission_deposit),
				status.decision_deposit,
			);
>>>>>>> ce5ecdd4
			ReferendumInfoFor::<T, I>::insert(index, info);
			Ok(())
		}

		/// Cancel an ongoing referendum and slash the deposits.
		///
		/// - `origin`: must be the `KillOrigin`.
		/// - `index`: The index of the referendum to be cancelled.
		///
		/// Emits `Killed` and `DepositSlashed`.
		#[pallet::call_index(4)]
		#[pallet::weight(T::WeightInfo::kill())]
		pub fn kill(origin: OriginFor<T>, index: ReferendumIndex) -> DispatchResult {
			T::KillOrigin::ensure_origin(origin)?;
			let status = Self::ensure_ongoing(index)?;
			if let Some((_, last_alarm)) = status.alarm {
				let _ = T::Scheduler::cancel(last_alarm);
			}
			Self::note_one_fewer_deciding(status.track);
			Self::deposit_event(Event::<T, I>::Killed { index, tally: status.tally });
			Self::slash_deposit(
				status.submission_deposit.who.clone(),
				status.submission_deposit.amount.clone(),
			);
			status.decision_deposit.contributors.iter().for_each(|(who, amount)| {
				Self::slash_deposit(who.clone(), amount.clone());
			});
			Self::do_clear_metadata(index);
<<<<<<< HEAD
			let info = ReferendumInfo::Killed { when: frame_system::Pallet::<T>::block_number() };
=======
			let info = ReferendumInfo::Killed(T::BlockNumberProvider::current_block_number());
>>>>>>> ce5ecdd4
			ReferendumInfoFor::<T, I>::insert(index, info);
			Ok(())
		}

		/// Advance a referendum onto its next logical state. Only used internally.
		///
		/// - `origin`: must be `Root`.
		/// - `index`: the referendum to be advanced.
		#[pallet::call_index(5)]
		#[pallet::weight(ServiceBranch::max_weight_of_nudge::<T, I>())]
		pub fn nudge_referendum(
			origin: OriginFor<T>,
			index: ReferendumIndex,
		) -> DispatchResultWithPostInfo {
			ensure_root(origin)?;
			let now = T::BlockNumberProvider::current_block_number();
			let mut status = Self::ensure_ongoing(index)?;
			// This is our wake-up, so we can disregard the alarm.
			status.alarm = None;
			let (info, dirty, branch) = Self::service_referendum(now, index, status);
			if dirty {
				ReferendumInfoFor::<T, I>::insert(index, info);
			}
			Ok(Some(branch.weight_of_nudge::<T, I>()).into())
		}

		/// Advance a track onto its next logical state. Only used internally.
		///
		/// - `origin`: must be `Root`.
		/// - `track`: the track to be advanced.
		///
		/// Action item for when there is now one fewer referendum in the deciding phase and the
		/// `DecidingCount` is not yet updated. This means that we should either:
		/// - begin deciding another referendum (and leave `DecidingCount` alone); or
		/// - decrement `DecidingCount`.
		#[pallet::call_index(6)]
		#[pallet::weight(OneFewerDecidingBranch::max_weight::<T, I>())]
		pub fn one_fewer_deciding(
			origin: OriginFor<T>,
			track: TrackIdOf<T, I>,
		) -> DispatchResultWithPostInfo {
			ensure_root(origin)?;
			let track_info = T::Tracks::info(track).ok_or(Error::<T, I>::BadTrack)?;
			let mut track_queue = TrackQueue::<T, I>::get(track);
			let branch =
				if let Some((index, mut status)) = Self::next_for_deciding(&mut track_queue) {
					let now = T::BlockNumberProvider::current_block_number();
					let (maybe_alarm, branch) =
						Self::begin_deciding(&mut status, index, now, &track_info);
					if let Some(set_alarm) = maybe_alarm {
						Self::ensure_alarm_at(&mut status, index, set_alarm);
					}
					ReferendumInfoFor::<T, I>::insert(index, ReferendumInfo::Ongoing { status });
					TrackQueue::<T, I>::insert(track, track_queue);
					branch.into()
				} else {
					DecidingCount::<T, I>::mutate(track, |x| x.saturating_dec());
					OneFewerDecidingBranch::QueueEmpty
				};
			Ok(Some(branch.weight::<T, I>()).into())
		}

		/// Refund the Submission Deposit for a closed referendum back to the depositor.
		///
		/// - `origin`: must be `Signed` or `Root`.
		/// - `index`: The index of a closed referendum whose Submission Deposit has not yet been
		///   refunded.
		///
		/// Emits `SubmissionDepositRefunded`.
		#[pallet::call_index(7)]
		#[pallet::weight(T::WeightInfo::refund_submission_deposit())]
		pub fn refund_submission_deposit(
			origin: OriginFor<T>,
			index: ReferendumIndex,
		) -> DispatchResult {
			ensure_signed_or_root(origin)?;
			let mut info =
				ReferendumInfoFor::<T, I>::get(index).ok_or(Error::<T, I>::BadReferendum)?;
			let deposit = info
				.take_submission_deposit()
				.map_err(|_| Error::<T, I>::BadStatus)?
				.ok_or(Error::<T, I>::NoDeposit)?;
			Self::refund_deposit(&deposit.who, deposit.amount.clone());
			ReferendumInfoFor::<T, I>::insert(index, info);
			let e = Event::<T, I>::SubmissionDepositRefunded {
				index,
				who: deposit.who,
				amount: deposit.amount,
			};
			Self::deposit_event(e);
			Ok(())
		}

		/// Set or clear metadata of a referendum.
		///
		/// Parameters:
		/// - `origin`: Must be `Signed` by a creator of a referendum or by anyone to clear a
		///   metadata of a finished referendum.
		/// - `index`:  The index of a referendum to set or clear metadata for.
		/// - `maybe_hash`: The hash of an on-chain stored preimage. `None` to clear a metadata.
		#[pallet::call_index(8)]
		#[pallet::weight(
			maybe_hash.map_or(
				T::WeightInfo::clear_metadata(), |_| T::WeightInfo::set_some_metadata())
			)]
		pub fn set_metadata(
			origin: OriginFor<T>,
			index: ReferendumIndex,
			maybe_hash: Option<T::Hash>,
		) -> DispatchResult {
			let who = ensure_signed(origin)?;
			if let Some(hash) = maybe_hash {
				let status = Self::ensure_ongoing(index)?;
				ensure!(status.submission_deposit.who == who, Error::<T, I>::NoPermission);
				ensure!(T::Preimages::len(&hash).is_some(), Error::<T, I>::PreimageNotExist);
				MetadataOf::<T, I>::insert(index, hash);
				Self::deposit_event(Event::<T, I>::MetadataSet { index, hash });
				Ok(())
			} else {
				if let Some(status) = Self::ensure_ongoing(index).ok() {
					ensure!(status.submission_deposit.who == who, Error::<T, I>::NoPermission);
				}
				Self::do_clear_metadata(index);
				Ok(())
			}
		}

		/// Contribute towards the Decision Deposit of a referendum.
		///
		/// - `origin`: must be `Signed` and the account must have funds available for the
		///   referendum's track's Decision Deposit.
		/// - `index`: The index of the submitted referendum whose Decision Deposit is yet to be
		///   posted.
		/// - `deposit`: The amount to be contributed to towards the Decision Deposit.
		#[pallet::call_index(9)]
		#[pallet::weight(ServiceBranch::max_weight_of_deposit::<T, I>())]
		pub fn contribute_decision_deposit(
			origin: OriginFor<T>,
			index: ReferendumIndex,
			amount: BalanceOf<T, I>,
		) -> DispatchResultWithPostInfo {
			let who = ensure_signed(origin)?;

			Self::contribute_decision_deposit_impl(index, who, Some(amount))
		}
	}
}

impl<T: Config<I>, I: 'static> Polling<T::Tally> for Pallet<T, I> {
	type Index = ReferendumIndex;
	type Votes = VotesOf<T, I>;
	type Moment = BlockNumberFor<T, I>;
	type Class = TrackIdOf<T, I>;

	fn classes() -> Vec<Self::Class> {
		T::Tracks::track_ids().collect()
	}

	fn access_poll<R>(
		index: Self::Index,
		f: impl FnOnce(PollStatus<&mut T::Tally, BlockNumberFor<T, I>, TrackIdOf<T, I>>) -> R,
	) -> R {
		match ReferendumInfoFor::<T, I>::get(index) {
			Some(ReferendumInfo::Ongoing { mut status }) => {
				let result = f(PollStatus::Ongoing(&mut status.tally, status.track));
				let now = T::BlockNumberProvider::current_block_number();
				Self::ensure_alarm_at(&mut status, index, now + One::one());
				ReferendumInfoFor::<T, I>::insert(index, ReferendumInfo::Ongoing { status });
				result
			},
			Some(ReferendumInfo::Approved { when, .. }) => f(PollStatus::Completed(when, true)),
			Some(ReferendumInfo::Rejected { when, .. }) => f(PollStatus::Completed(when, false)),
			_ => f(PollStatus::None),
		}
	}

	fn try_access_poll<R>(
		index: Self::Index,
		f: impl FnOnce(
			PollStatus<&mut T::Tally, BlockNumberFor<T, I>, TrackIdOf<T, I>>,
		) -> Result<R, DispatchError>,
	) -> Result<R, DispatchError> {
		match ReferendumInfoFor::<T, I>::get(index) {
			Some(ReferendumInfo::Ongoing { mut status }) => {
				let result = f(PollStatus::Ongoing(&mut status.tally, status.track))?;
				let now = T::BlockNumberProvider::current_block_number();
				Self::ensure_alarm_at(&mut status, index, now + One::one());
				ReferendumInfoFor::<T, I>::insert(index, ReferendumInfo::Ongoing { status });
				Ok(result)
			},
			Some(ReferendumInfo::Approved { when, .. }) => f(PollStatus::Completed(when, true)),
			Some(ReferendumInfo::Rejected { when, .. }) => f(PollStatus::Completed(when, false)),
			_ => f(PollStatus::None),
		}
	}

	fn as_ongoing(index: Self::Index) -> Option<(T::Tally, TrackIdOf<T, I>)> {
		Self::ensure_ongoing(index).ok().map(|x| (x.tally, x.track))
	}

	#[cfg(feature = "runtime-benchmarks")]
	fn create_ongoing(class: Self::Class) -> Result<Self::Index, ()> {
		let index = ReferendumCount::<T, I>::mutate(|x| {
			let r = *x;
			*x += 1;
			r
		});
		let now = T::BlockNumberProvider::current_block_number();
		let dummy_account_id =
			codec::Decode::decode(&mut sp_runtime::traits::TrailingZeroInput::new(&b"dummy"[..]))
				.expect("infinite length input; no invalid inputs for type; qed");
		let track = Self::track(class).expect("Track should exist for `class`");
		let mut status = ReferendumStatusOf::<T, I> {
			track: class,
			origin: frame_support::dispatch::RawOrigin::Root.into(),
			proposal: T::Preimages::bound(CallOf::<T, I>::from(Call::nudge_referendum { index }))
				.map_err(|_| ())?,
			enactment: DispatchTime::After(Zero::zero()),
			submitted: now,
			submission_deposit: Deposit { who: dummy_account_id, amount: Zero::zero() },
			decision_deposit: DecisionDeposit::new(track.decision_deposit.clone()),
			deciding: None,
			tally: TallyOf::<T, I>::new(class),
			in_queue: false,
			alarm: None,
		};

		Self::ensure_alarm_at(&mut status, index, sp_runtime::traits::Bounded::max_value());
		ReferendumInfoFor::<T, I>::insert(index, ReferendumInfo::Ongoing { status });
		Ok(index)
	}

	#[cfg(feature = "runtime-benchmarks")]
	fn end_ongoing(index: Self::Index, approved: bool) -> Result<(), ()> {
		let mut status = Self::ensure_ongoing(index).map_err(|_| ())?;
		Self::ensure_no_alarm(&mut status);
		Self::note_one_fewer_deciding(status.track);
		let now = T::BlockNumberProvider::current_block_number();
		let info = if approved {
			ReferendumInfo::Approved {
				when: now,
				submission_deposit: Some(status.submission_deposit),
				decision_deposit: status.decision_deposit,
			}
		} else {
			ReferendumInfo::Rejected {
				when: now,
				submission_deposit: Some(status.submission_deposit),
				decision_deposit: status.decision_deposit,
			}
		};
		ReferendumInfoFor::<T, I>::insert(index, info);
		Ok(())
	}

	#[cfg(feature = "runtime-benchmarks")]
	fn max_ongoing() -> (Self::Class, u32) {
		let r = T::Tracks::tracks()
			.max_by_key(|t| t.info.max_deciding)
			.expect("Always one class");
		(r.id, r.info.max_deciding)
	}
}

impl<T: Config<I>, I: 'static> Pallet<T, I> {
	/// Check that referendum `index` is in the `Ongoing` state and return the `ReferendumStatus`
	/// value, or `Err` otherwise.
	pub fn ensure_ongoing(
		index: ReferendumIndex,
	) -> Result<ReferendumStatusOf<T, I>, DispatchError> {
		match ReferendumInfoFor::<T, I>::get(index) {
			Some(ReferendumInfo::Ongoing { status }) => Ok(status),
			_ => Err(Error::<T, I>::NotOngoing.into()),
		}
	}

	/// Contribute decision deposit to the referendum with `index`.
	///
	/// The `deposit` will be locked for `contributor`. If `deposit` is `None`, the required
	/// `decision_deposit` of the track will be locked.
	fn contribute_decision_deposit_impl(
		index: ReferendumIndex,
		contributor: T::AccountId,
		deposit: Option<BalanceOf<T, I>>,
	) -> DispatchResultWithPostInfo {
		let mut status = Self::ensure_ongoing(index)?;
		let track = Self::track(status.track).ok_or(Error::<T, I>::NoTrack)?;
		ensure!(!status.decision_deposit.is_fully_collected(), Error::<T, I>::HasDeposit);

		let deposit = deposit.unwrap_or(track.decision_deposit);

		if let Some(pos) =
			status.decision_deposit.contributors.iter().position(|c| c.0 == contributor)
		{
			let old_deposit = status.decision_deposit.contributors.remove(pos).1;

			if old_deposit > deposit {
				Self::refund_deposit(&contributor, old_deposit - deposit);
				status.decision_deposit.collected_deposit -= old_deposit - deposit;

				Self::deposit_event(Event::DecisionDepositContributionDecreased {
					index,
					who: contributor.clone(),
					decreased_by: old_deposit - deposit,
				});
			} else {
				Self::take_deposit(&contributor, deposit - old_deposit)?;
				status.decision_deposit.collected_deposit += deposit - old_deposit;

				Self::deposit_event(Event::DecisionDepositContributionIncreased {
					index,
					who: contributor.clone(),
					increased_by: deposit - old_deposit,
				});
			}

			let pos = status
				.decision_deposit
				.contributors
				.binary_search_by_key(&deposit, |c| c.1)
				.unwrap_or_else(|e| e);
			status
				.decision_deposit
				.contributors
				.try_insert(pos, (contributor.clone(), deposit))
				.expect("We just removed an element, so there is space; qed");
		} else {
			Self::take_deposit(&contributor, deposit)?;
			let pos = status
				.decision_deposit
				.contributors
				.binary_search_by_key(&deposit, |c| c.1)
				.unwrap_or_else(|e| e);

			if pos == 0 && status.decision_deposit.contributors.is_full() {
				return Err(Error::<T, I>::DepositTooLow.into());
			}

			status.decision_deposit.collected_deposit =
				status.decision_deposit.collected_deposit.saturating_add(deposit);

			if let Some((who, amount)) = status
				.decision_deposit
				.contributors
				.force_insert_keep_right(pos, (contributor.clone(), deposit))
				.unwrap_or_else(|e| Some(e))
			{
				Self::refund_deposit(&who, amount);

				Self::deposit_event(Event::ReplacedDecisionContributor { who, index, amount });
			}

			Self::deposit_event(Event::<T, I>::ContributedDecisionDeposit {
				index,
				who: contributor,
				amount: deposit,
			});
		}

		if status.decision_deposit.collected_deposit < track.decision_deposit {
			return Ok(().into())
		}

		let now = frame_system::Pallet::<T>::block_number();
		let (info, _, branch) = Self::service_referendum(now, index, status);
		ReferendumInfoFor::<T, I>::insert(index, info);

		let e = Event::<T, I>::DecisionDepositPlaced { index, amount: track.decision_deposit };
		Self::deposit_event(e);

		Ok(branch.weight_of_deposit::<T, I>().into())
	}

	/// Returns whether the referendum is passing.
	/// Referendum must be ongoing and its track must exist.
	pub fn is_referendum_passing(ref_index: ReferendumIndex) -> Result<bool, DispatchError> {
		let info = ReferendumInfoFor::<T, I>::get(ref_index).ok_or(Error::<T, I>::BadReferendum)?;
		match info {
<<<<<<< HEAD
			ReferendumInfo::Ongoing { status } => {
				let track = Self::track(status.track).ok_or(Error::<T, I>::NoTrack)?;
=======
			ReferendumInfo::Ongoing(status) => {
				let track = T::Tracks::info(status.track).ok_or(Error::<T, I>::NoTrack)?;
>>>>>>> ce5ecdd4
				let elapsed = if let Some(deciding) = status.deciding {
					T::BlockNumberProvider::current_block_number().saturating_sub(deciding.since)
				} else {
					Zero::zero()
				};
				Ok(Self::is_passing(
					&status.tally,
					elapsed,
					track.decision_period,
					&track.min_support,
					&track.min_approval,
					status.track,
				))
			},
			_ => Err(Error::<T, I>::NotOngoing.into()),
		}
	}

	// Enqueue a proposal from a referendum which has presumably passed.
	fn schedule_enactment(
		index: ReferendumIndex,
		track: &TrackInfoOf<T, I>,
		desired: DispatchTime<BlockNumberFor<T, I>>,
		origin: PalletsOriginOf<T>,
		call: BoundedCallOf<T, I>,
	) {
		let now = T::BlockNumberProvider::current_block_number();
		// Earliest allowed block is always at minimum the next block.
		let earliest_allowed = now.saturating_add(track.min_enactment_period.max(One::one()));
		let desired = desired.evaluate(now);
		let ok = T::Scheduler::schedule_named(
			(ASSEMBLY_ID, "enactment", index).using_encoded(sp_io::hashing::blake2_256),
			DispatchTime::At(desired.max(earliest_allowed)),
			None,
			63,
			origin,
			call,
		)
		.is_ok();
		debug_assert!(ok, "LOGIC ERROR: bake_referendum/schedule_named failed");
	}

	/// Set an alarm to dispatch `call` at block number `when`.
	fn set_alarm(
		call: BoundedCallOf<T, I>,
		when: BlockNumberFor<T, I>,
	) -> Option<(BlockNumberFor<T, I>, ScheduleAddressOf<T, I>)> {
		let alarm_interval = T::AlarmInterval::get().max(One::one());
		// Alarm must go off no earlier than `when`.
		// This rounds `when` upwards to the next multiple of `alarm_interval`.
		let when = (when.saturating_add(alarm_interval.saturating_sub(One::one())) /
			alarm_interval)
			.saturating_mul(alarm_interval);
		let result = T::Scheduler::schedule(
			DispatchTime::At(when),
			None,
			128u8,
			frame_system::RawOrigin::Root.into(),
			call,
		);
		debug_assert!(
			result.is_ok(),
			"Unable to schedule a new alarm at #{:?} (now: #{:?}), scheduler error: `{:?}`",
			when,
			T::BlockNumberProvider::current_block_number(),
			result.unwrap_err(),
		);
		result.ok().map(|x| (when, x))
	}

	/// Mutate a referendum's `status` into the correct deciding state.
	///
	/// - `now` is the current block number.
	/// - `track` is the track info for the referendum.
	///
	/// This will properly set up the `confirming` item.
	fn begin_deciding(
		status: &mut ReferendumStatusOf<T, I>,
		index: ReferendumIndex,
		now: BlockNumberFor<T, I>,
		track: &TrackInfoOf<T, I>,
	) -> (Option<BlockNumberFor<T, I>>, BeginDecidingBranch) {
		let is_passing = Self::is_passing(
			&status.tally,
			Zero::zero(),
			track.decision_period,
			&track.min_support,
			&track.min_approval,
			status.track,
		);
		status.in_queue = false;
		Self::deposit_event(Event::<T, I>::DecisionStarted {
			index,
			tally: status.tally.clone(),
			proposal: status.proposal.clone(),
			track: status.track,
		});
		let confirming = if is_passing {
			Self::deposit_event(Event::<T, I>::ConfirmStarted { index });
			Some(now.saturating_add(track.confirm_period))
		} else {
			None
		};
		let deciding_status = DecidingStatus { since: now, confirming };
		let alarm = Self::decision_time(&deciding_status, &status.tally, status.track, track)
			.max(now.saturating_add(One::one()));
		status.deciding = Some(deciding_status);
		let branch =
			if is_passing { BeginDecidingBranch::Passing } else { BeginDecidingBranch::Failing };
		(Some(alarm), branch)
	}

	/// If it returns `Some`, deciding has begun and it needs waking at the given block number. The
	/// second item is the flag for whether it is confirming or not.
	///
	/// If `None`, then it is queued and should be nudged automatically as the queue gets drained.
	fn ready_for_deciding(
		now: BlockNumberFor<T, I>,
		track: &TrackInfoOf<T, I>,
		index: ReferendumIndex,
		status: &mut ReferendumStatusOf<T, I>,
	) -> (Option<BlockNumberFor<T, I>>, ServiceBranch) {
		let deciding_count = DecidingCount::<T, I>::get(status.track);
		if deciding_count < track.max_deciding {
			// Begin deciding.
			DecidingCount::<T, I>::insert(status.track, deciding_count.saturating_add(1));
			let r = Self::begin_deciding(status, index, now, track);
			(r.0, r.1.into())
		} else {
			// Add to queue.
			let item = (index, status.tally.ayes(status.track));
			status.in_queue = true;
			TrackQueue::<T, I>::mutate(status.track, |q| q.insert_sorted_by_key(item, |x| x.1));
			(None, ServiceBranch::Queued)
		}
	}

	/// Grab the index and status for the referendum which is the highest priority of those for the
	/// given track which are ready for being decided.
	fn next_for_deciding(
		track_queue: &mut BoundedVec<(u32, VotesOf<T, I>), T::MaxQueued>,
	) -> Option<(ReferendumIndex, ReferendumStatusOf<T, I>)> {
		loop {
			let (index, _) = track_queue.pop()?;
			match Self::ensure_ongoing(index) {
				Ok(s) => return Some((index, s)),
				Err(_) => {}, // referendum already timedout or was cancelled.
			}
		}
	}

	/// Schedule a call to `one_fewer_deciding` function via the dispatchable
	/// `defer_one_fewer_deciding`. We could theoretically call it immediately (and it would be
	/// overall more efficient), however the weights become rather less easy to measure.
	fn note_one_fewer_deciding(track: TrackIdOf<T, I>) {
		// Set an alarm call for the next block to nudge the track along.
		let now = T::BlockNumberProvider::current_block_number();
		let next_block = now + One::one();
		let call = match T::Preimages::bound(CallOf::<T, I>::from(Call::one_fewer_deciding {
			track,
		})) {
			Ok(c) => c,
			Err(_) => {
				debug_assert!(false, "Unable to create a bounded call from `one_fewer_deciding`??",);
				return
			},
		};
		Self::set_alarm(call, next_block);
	}

	/// Ensure that a `service_referendum` alarm happens for the referendum `index` at `alarm`.
	///
	/// This will do nothing if the alarm is already set.
	///
	/// Returns `false` if nothing changed.
	fn ensure_alarm_at(
		status: &mut ReferendumStatusOf<T, I>,
		index: ReferendumIndex,
		alarm: BlockNumberFor<T, I>,
	) -> bool {
		if status.alarm.as_ref().map_or(true, |&(when, _)| when != alarm) {
			// Either no alarm or one that was different
			Self::ensure_no_alarm(status);
			let call =
				match T::Preimages::bound(CallOf::<T, I>::from(Call::nudge_referendum { index })) {
					Ok(c) => c,
					Err(_) => {
						debug_assert!(
							false,
							"Unable to create a bounded call from `nudge_referendum`??",
						);
						return false
					},
				};
			status.alarm = Self::set_alarm(call, alarm);
			true
		} else {
			false
		}
	}

	/// Advance the state of a referendum, which comes down to:
	/// - If it's ready to be decided, start deciding;
	/// - If it's not ready to be decided and non-deciding timeout has passed, fail;
	/// - If it's ongoing and passing, ensure confirming; if at end of confirmation period, pass.
	/// - If it's ongoing and not passing, stop confirming; if it has reached end time, fail.
	///
	/// Weight will be a bit different depending on what it does, but it's designed so as not to
	/// differ dramatically, especially if `MaxQueue` is kept small. In particular _there are no
	/// balance operations in here_.
	///
	/// In terms of storage, every call to it is expected to access:
	/// - The scheduler, either to insert, remove or alter an entry;
	/// - `TrackQueue`, which should be a `BoundedVec` with a low limit (8-16);
	/// - `DecidingCount`.
	///
	/// Both of the two storage items will only have as many items as there are different tracks,
	/// perhaps around 10 and should be whitelisted.
	///
	/// The heaviest branch is likely to be when a proposal is placed into, or moved within, the
	/// `TrackQueue`. Basically this happens when a referendum is in the deciding queue and receives
	/// a vote, or when it moves into the deciding queue.
	fn service_referendum(
		now: BlockNumberFor<T, I>,
		index: ReferendumIndex,
		mut status: ReferendumStatusOf<T, I>,
	) -> (ReferendumInfoOf<T, I>, bool, ServiceBranch) {
		let mut dirty = false;
		// Should it begin being decided?
		let track = match T::Tracks::info(status.track) {
			Some(x) => x,
			None => return (ReferendumInfo::Ongoing { status }, false, ServiceBranch::Fail),
		};
		// Default the alarm to the end of the world.
		let timeout = status.submitted + T::UndecidingTimeout::get();
		let mut alarm = BlockNumberFor::<T, I>::max_value();
		let branch;
		match &mut status.deciding {
			None => {
				// Are we already queued for deciding?
				if status.in_queue {
					// Does our position in the queue need updating?
					let ayes = status.tally.ayes(status.track);
					let mut queue = TrackQueue::<T, I>::get(status.track);
					let maybe_old_pos = queue.iter().position(|(x, _)| *x == index);
					let new_pos = queue.binary_search_by_key(&ayes, |x| x.1).unwrap_or_else(|x| x);
					branch = if maybe_old_pos.is_none() && new_pos > 0 {
						// Just insert.
						let _ = queue.force_insert_keep_right(new_pos, (index, ayes));
						ServiceBranch::RequeuedInsertion
					} else if let Some(old_pos) = maybe_old_pos {
						// We were in the queue - slide into the correct position.
						queue[old_pos].1 = ayes;
						queue.slide(old_pos, new_pos);
						ServiceBranch::RequeuedSlide
					} else {
						ServiceBranch::NotQueued
					};
					TrackQueue::<T, I>::insert(status.track, queue);
				} else {
					// Are we ready for deciding?
					branch = if status.decision_deposit.is_fully_collected() {
						let prepare_end = status.submitted.saturating_add(track.prepare_period);
						if now >= prepare_end {
							let (maybe_alarm, branch) =
								Self::ready_for_deciding(now, &track, index, &mut status);
							if let Some(set_alarm) = maybe_alarm {
								alarm = alarm.min(set_alarm);
							}
							dirty = true;
							branch
						} else {
							alarm = alarm.min(prepare_end);
							ServiceBranch::Preparing
						}
					} else {
						alarm = timeout;
						ServiceBranch::NoDeposit
					}
				}
				// If we didn't move into being decided, then check the timeout.
				if status.deciding.is_none() && now >= timeout && !status.in_queue {
					// Too long without being decided - end it.
					Self::ensure_no_alarm(&mut status);
					Self::deposit_event(Event::<T, I>::TimedOut { index, tally: status.tally });
					return (
						ReferendumInfo::TimedOut {
							when: now,
							submission_deposit: Some(status.submission_deposit),
							decision_deposit: status.decision_deposit,
						},
						true,
						ServiceBranch::TimedOut,
					)
				}
			},
			Some(deciding) => {
				let is_passing = Self::is_passing(
					&status.tally,
					now.saturating_sub(deciding.since),
					track.decision_period,
					&track.min_support,
					&track.min_approval,
					status.track,
				);
				branch = if is_passing {
					match deciding.confirming {
						Some(t) if now >= t => {
							// Passed!
							Self::ensure_no_alarm(&mut status);
							Self::note_one_fewer_deciding(status.track);
							let (desired, call) = (status.enactment, status.proposal);
							Self::schedule_enactment(index, &track, desired, status.origin, call);
							Self::deposit_event(Event::<T, I>::Confirmed {
								index,
								tally: status.tally,
							});
							return (
								ReferendumInfo::Approved {
									when: now,
									submission_deposit: Some(status.submission_deposit),
									decision_deposit: status.decision_deposit,
								},
								true,
								ServiceBranch::Approved,
							)
						},
						Some(_) => ServiceBranch::ContinueConfirming,
						None => {
							// Start confirming
							dirty = true;
							deciding.confirming = Some(now.saturating_add(track.confirm_period));
							Self::deposit_event(Event::<T, I>::ConfirmStarted { index });
							ServiceBranch::BeginConfirming
						},
					}
				} else {
					if now >= deciding.since.saturating_add(track.decision_period) {
						// Failed!
						Self::ensure_no_alarm(&mut status);
						Self::note_one_fewer_deciding(status.track);
						Self::deposit_event(Event::<T, I>::Rejected { index, tally: status.tally });
						return (
							ReferendumInfo::Rejected {
								when: now,
								submission_deposit: Some(status.submission_deposit),
								decision_deposit: status.decision_deposit,
							},
							true,
							ServiceBranch::Rejected,
						)
					}
					if deciding.confirming.is_some() {
						// Stop confirming
						dirty = true;
						deciding.confirming = None;
						Self::deposit_event(Event::<T, I>::ConfirmAborted { index });
						ServiceBranch::EndConfirming
					} else {
						ServiceBranch::ContinueNotConfirming
					}
				};
				alarm = Self::decision_time(deciding, &status.tally, status.track, &track);
			},
		}

		let dirty_alarm = if alarm < BlockNumberFor::<T, I>::max_value() {
			Self::ensure_alarm_at(&mut status, index, alarm)
		} else {
			Self::ensure_no_alarm(&mut status)
		};
		(ReferendumInfo::Ongoing { status }, dirty_alarm || dirty, branch)
	}

	/// Determine the point at which a referendum will be accepted, move into confirmation with the
	/// given `tally` or end with rejection (whichever happens sooner).
	fn decision_time(
		deciding: &DecidingStatusOf<T, I>,
		tally: &T::Tally,
		track_id: TrackIdOf<T, I>,
		track: &TrackInfoOf<T, I>,
	) -> BlockNumberFor<T, I> {
		deciding.confirming.unwrap_or_else(|| {
			// Set alarm to the point where the current voting would make it pass.
			let approval = tally.approval(track_id);
			let support = tally.support(track_id);
			let until_approval = track.min_approval.delay(approval);
			let until_support = track.min_support.delay(support);
			let offset = until_support.max(until_approval);
			deciding.since.saturating_add(offset.mul_ceil(track.decision_period))
		})
	}

	/// Cancel the alarm in `status`, if one exists.
	fn ensure_no_alarm(status: &mut ReferendumStatusOf<T, I>) -> bool {
		if let Some((_, last_alarm)) = status.alarm.take() {
			// Incorrect alarm - cancel it.
			let _ = T::Scheduler::cancel(last_alarm);
			true
		} else {
			false
		}
	}

	/// Reserve a deposit and return the `Deposit` instance.
	fn take_deposit(
		who: &T::AccountId,
		amount: BalanceOf<T, I>,
	) -> Result<BalanceOf<T, I>, DispatchError> {
		T::Currency::reserve(who, amount)?;
		Ok(amount)
	}

	/// Return a deposit, if `Some`.
	fn refund_deposit(contributor: &T::AccountId, refund: BalanceOf<T, I>) {
		T::Currency::unreserve(&contributor, refund);
	}

	/// Slash a deposit, if `Some`.
	fn slash_deposit(who: T::AccountId, amount: BalanceOf<T, I>) {
		T::Slash::on_unbalanced(T::Currency::slash_reserved(dbg!(&who), dbg!(amount)).0);
		Self::deposit_event(Event::<T, I>::DepositSlashed { who, amount });
	}

	/// Determine whether the given `tally` would result in a referendum passing at `elapsed` blocks
	/// into a total decision `period`, given the two curves for `support_needed` and
	/// `approval_needed`.
	fn is_passing(
		tally: &T::Tally,
		elapsed: BlockNumberFor<T, I>,
		period: BlockNumberFor<T, I>,
		support_needed: &Curve,
		approval_needed: &Curve,
		id: TrackIdOf<T, I>,
	) -> bool {
		let x = Perbill::from_rational(elapsed.min(period), period);
		support_needed.passing(x, tally.support(id)) &&
			approval_needed.passing(x, tally.approval(id))
	}

	/// Clear metadata if exist for a given referendum index.
	fn do_clear_metadata(index: ReferendumIndex) {
		if let Some(hash) = MetadataOf::<T, I>::take(index) {
			Self::deposit_event(Event::<T, I>::MetadataCleared { index, hash });
		}
	}

	/// Ensure the correctness of the state of this pallet.
	///
	/// The following assertions must always apply.
	///
	/// General assertions:
	///
	/// * [`ReferendumCount`] must always be equal to the number of referenda in
	///   [`ReferendumInfoFor`].
	/// * Referendum indices in [`MetadataOf`] must also be stored in [`ReferendumInfoFor`].
	#[cfg(any(feature = "try-runtime", test))]
	fn do_try_state() -> Result<(), sp_runtime::TryRuntimeError> {
		ensure!(
			ReferendumCount::<T, I>::get() as usize ==
				ReferendumInfoFor::<T, I>::iter_keys().count(),
			"Number of referenda in `ReferendumInfoFor` is different than `ReferendumCount`"
		);

		MetadataOf::<T, I>::iter_keys().try_for_each(|referendum_index| -> DispatchResult {
			ensure!(
				ReferendumInfoFor::<T, I>::contains_key(referendum_index),
				"Referendum indices in `MetadataOf` must also be stored in `ReferendumInfoOf`"
			);
			Ok(())
		})?;

		Self::try_state_referenda_info()?;
		Self::try_state_tracks()?;

		Ok(())
	}

	/// Looking at referenda info:
	///
	/// - Data regarding ongoing phase:
	///
	/// * There must exist track info for the track of the referendum.
	/// * The deciding stage has to begin before confirmation period.
	/// * If alarm is set the nudge call has to be at most [`UndecidingTimeout`] blocks away
	///  from the submission block.
	#[cfg(any(feature = "try-runtime", test))]
	fn try_state_referenda_info() -> Result<(), sp_runtime::TryRuntimeError> {
		ReferendumInfoFor::<T, I>::iter().try_for_each(|(_, referendum)| {
			match referendum {
				ReferendumInfo::Ongoing { status } => {
					ensure!(
						T::Tracks::info(status.track).is_some(),
						"No track info for the track of the referendum."
					);

					if let Some(deciding) = status.deciding {
						ensure!(
							deciding.since <
								deciding
									.confirming
									.unwrap_or(BlockNumberFor::<T, I>::max_value()),
							"Deciding status cannot begin before confirming stage."
						)
					}
				},
				_ => {},
			}
			Ok(())
		})
	}

	/// Looking at tracks:
	///
	/// * The referendum indices stored in [`TrackQueue`] must exist as keys in the
	///  [`ReferendumInfoFor`] storage map.
	#[cfg(any(feature = "try-runtime", test))]
	fn try_state_tracks() -> Result<(), sp_runtime::TryRuntimeError> {
		T::Tracks::tracks().try_for_each(|track| {
			TrackQueue::<T, I>::get(track.id).iter().try_for_each(
				|(referendum_index, _)| -> Result<(), sp_runtime::TryRuntimeError> {
					ensure!(
					ReferendumInfoFor::<T, I>::contains_key(referendum_index),
					"`ReferendumIndex` inside the `TrackQueue` should be a key in `ReferendumInfoFor`"
				);
					Ok(())
				},
			)?;
			Ok(())
		})
	}
}<|MERGE_RESOLUTION|>--- conflicted
+++ resolved
@@ -97,18 +97,11 @@
 pub use self::{
 	pallet::*,
 	types::{
-<<<<<<< HEAD
-		BalanceOf, BoundedCallOf, CallOf, Curve, DecidingStatus, DecidingStatusOf, DecisionDeposit,
-		Deposit, InsertSorted, NegativeImbalanceOf, PalletsOriginOf, ReferendumIndex,
-		ReferendumInfo, ReferendumInfoOf, ReferendumStatus, ReferendumStatusOf, ScheduleAddressOf,
-		TallyOf, TrackIdOf, TrackInfo, TrackInfoOf, TracksInfo, VotesOf,
-=======
 		BalanceOf, BlockNumberFor, BoundedCallOf, CallOf, ConstTrackInfo, Curve, DecidingStatus,
-		DecidingStatusOf, Deposit, InsertSorted, NegativeImbalanceOf, PalletsOriginOf,
-		ReferendumIndex, ReferendumInfo, ReferendumInfoOf, ReferendumStatus, ReferendumStatusOf,
-		ScheduleAddressOf, StringLike, TallyOf, Track, TrackIdOf, TrackInfo, TrackInfoOf,
-		TracksInfo, VotesOf,
->>>>>>> ce5ecdd4
+		DecidingStatusOf, DecisionDeposit, Deposit, InsertSorted, NegativeImbalanceOf,
+		PalletsOriginOf, ReferendumIndex, ReferendumInfo, ReferendumInfoOf, ReferendumStatus,
+		ReferendumStatusOf, ScheduleAddressOf, StringLike, TallyOf, Track, TrackIdOf, TrackInfo,
+		TrackInfoOf, TracksInfo, VotesOf,
 	},
 	weights::WeightInfo,
 };
@@ -225,14 +218,13 @@
 		/// The preimage provider.
 		type Preimages: QueryPreimage<H = Self::Hashing> + StorePreimage;
 
-<<<<<<< HEAD
+		/// Provider for the block number.
+		///
+		/// Normally this is the `frame_system` pallet.
+		type BlockNumberProvider: BlockNumberProvider;
+
 		/// Maximum number of individual contributions allowed to fund a deposit.
 		type MaxDepositContributions: Get<u32>;
-=======
-		/// Provider for the block number.
-		///
-		/// Normally this is the `frame_system` pallet.
-		type BlockNumberProvider: BlockNumberProvider;
 	}
 
 	#[pallet::extra_constants]
@@ -263,7 +255,6 @@
 				})
 				.collect()
 		}
->>>>>>> ce5ecdd4
 	}
 
 	/// The next free referendum index, aka the number of referenda started so far.
@@ -585,23 +576,8 @@
 			index: ReferendumIndex,
 		) -> DispatchResultWithPostInfo {
 			let who = ensure_signed(origin)?;
-<<<<<<< HEAD
 
 			Self::contribute_decision_deposit_impl(index, who, None)
-=======
-			let mut status = Self::ensure_ongoing(index)?;
-			ensure!(status.decision_deposit.is_none(), Error::<T, I>::HasDeposit);
-			let track = T::Tracks::info(status.track).ok_or(Error::<T, I>::NoTrack)?;
-			status.decision_deposit =
-				Some(Self::take_deposit(who.clone(), track.decision_deposit)?);
-			let now = T::BlockNumberProvider::current_block_number();
-			let (info, _, branch) = Self::service_referendum(now, index, status);
-			ReferendumInfoFor::<T, I>::insert(index, info);
-			let e =
-				Event::<T, I>::DecisionDepositPlaced { index, who, amount: track.decision_deposit };
-			Self::deposit_event(e);
-			Ok(branch.weight_of_deposit::<T, I>().into())
->>>>>>> ce5ecdd4
 		}
 
 		/// Refund the Decision Deposit for a closed referendum back to the depositor.
@@ -652,19 +628,11 @@
 			}
 			Self::note_one_fewer_deciding(status.track);
 			Self::deposit_event(Event::<T, I>::Cancelled { index, tally: status.tally });
-<<<<<<< HEAD
 			let info = ReferendumInfo::Cancelled {
-				when: frame_system::Pallet::<T>::block_number(),
+				when: T::BlockNumberProvider::current_block_number(),
 				submission_deposit: Some(status.submission_deposit),
 				decision_deposit: status.decision_deposit,
 			};
-=======
-			let info = ReferendumInfo::Cancelled(
-				T::BlockNumberProvider::current_block_number(),
-				Some(status.submission_deposit),
-				status.decision_deposit,
-			);
->>>>>>> ce5ecdd4
 			ReferendumInfoFor::<T, I>::insert(index, info);
 			Ok(())
 		}
@@ -693,11 +661,7 @@
 				Self::slash_deposit(who.clone(), amount.clone());
 			});
 			Self::do_clear_metadata(index);
-<<<<<<< HEAD
-			let info = ReferendumInfo::Killed { when: frame_system::Pallet::<T>::block_number() };
-=======
-			let info = ReferendumInfo::Killed(T::BlockNumberProvider::current_block_number());
->>>>>>> ce5ecdd4
+			let info = ReferendumInfo::Killed { when: T::BlockNumberProvider::current_block_number() };
 			ReferendumInfoFor::<T, I>::insert(index, info);
 			Ok(())
 		}
@@ -1076,13 +1040,8 @@
 	pub fn is_referendum_passing(ref_index: ReferendumIndex) -> Result<bool, DispatchError> {
 		let info = ReferendumInfoFor::<T, I>::get(ref_index).ok_or(Error::<T, I>::BadReferendum)?;
 		match info {
-<<<<<<< HEAD
-			ReferendumInfo::Ongoing { status } => {
-				let track = Self::track(status.track).ok_or(Error::<T, I>::NoTrack)?;
-=======
 			ReferendumInfo::Ongoing(status) => {
 				let track = T::Tracks::info(status.track).ok_or(Error::<T, I>::NoTrack)?;
->>>>>>> ce5ecdd4
 				let elapsed = if let Some(deciding) = status.deciding {
 					T::BlockNumberProvider::current_block_number().saturating_sub(deciding.since)
 				} else {
