--- conflicted
+++ resolved
@@ -79,8 +79,6 @@
 #[cfg(feature = "runtime-benchmarks")]
 pub use benchmarking::ArgumentsFactory;
 
-use core::marker::PhantomData;
-
 use codec::{Decode, Encode, MaxEncodedLen};
 use scale_info::TypeInfo;
 
@@ -93,17 +91,17 @@
 use frame_support::{
 	print,
 	traits::{
-<<<<<<< HEAD
-		Currency, ExistenceRequirement::KeepAlive, Get, Imbalance, OnUnbalanced,
-		ReservableCurrency, WithdrawReasons, fungible::{Credit, Balanced},
-=======
-		tokens::Pay, Currency, ExistenceRequirement::KeepAlive, Get, Imbalance, OnUnbalanced,
-		ReservableCurrency, WithdrawReasons,
->>>>>>> 93d9c8c2
+		fungible::{Balanced, Credit},
+		tokens::Pay,
+		Currency,
+		ExistenceRequirement::KeepAlive,
+		Get, Imbalance, OnUnbalanced, ReservableCurrency, WithdrawReasons,
 	},
 	weights::Weight,
 	PalletId,
 };
+
+use core::marker::PhantomData;
 
 pub use pallet::*;
 pub use weights::WeightInfo;
@@ -1031,7 +1029,7 @@
 }
 
 impl<T: Config<I>, I: 'static> OnUnbalanced<NegativeImbalanceOf<T, I>> for Pallet<T, I> {
-    fn on_nonzero_unbalanced(amount: NegativeImbalanceOf<T, I>) {
+	fn on_nonzero_unbalanced(amount: NegativeImbalanceOf<T, I>) {
 		let numeric_amount = amount.peek();
 
 		// Must resolve into existing but better to be safe.
@@ -1044,12 +1042,14 @@
 /// Type that implements the [`OnUnbalanced`] trait that is supported by the fungible traits.
 pub struct FunOnUnbalanced<T, F, I>(PhantomData<(T, F, I)>);
 
-impl<T: Config<I>, F, I: 'static> OnUnbalanced<Credit<AccountIdOf<T>, F>> for FunOnUnbalanced<T, F, I>
-    where F: Balanced<AccountIdOf<T>>
+impl<T: Config<I>, F, I: 'static> OnUnbalanced<Credit<AccountIdOf<T>, F>>
+	for FunOnUnbalanced<T, F, I>
+where
+	F: Balanced<AccountIdOf<T>>,
 {
-    fn on_nonzero_unbalanced(amount: Credit<<T as frame_system::Config>::AccountId, F>) {
-        let _ = F::resolve(&<Pallet<T, I>>::account_id(), amount);
-
-        //<Pallet<T, I>>::deposit_event(Event::Deposit { value: amount.peek() });
-    }
-}
+	fn on_nonzero_unbalanced(amount: Credit<<T as frame_system::Config>::AccountId, F>) {
+		let _ = F::resolve(&<Pallet<T, I>>::account_id(), amount);
+
+		//<Pallet<T, I>>::deposit_event(Event::Deposit { value: amount.peek() });
+	}
+}