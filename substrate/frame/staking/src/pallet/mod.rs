--- conflicted
+++ resolved
@@ -66,13 +66,8 @@
 
 	use super::*;
 
-<<<<<<< HEAD
-	/// The current storage version.
+	/// The in-code storage version.
 	const STORAGE_VERSION: StorageVersion = StorageVersion::new(15);
-=======
-	/// The in-code storage version.
-	const STORAGE_VERSION: StorageVersion = StorageVersion::new(14);
->>>>>>> 12ce4f7d
 
 	#[pallet::pallet]
 	#[pallet::storage_version(STORAGE_VERSION)]
