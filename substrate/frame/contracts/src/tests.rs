// This file is part of Substrate.

// Copyright (C) Parity Technologies (UK) Ltd.
// SPDX-License-Identifier: Apache-2.0

// Licensed under the Apache License, Version 2.0 (the "License");
// you may not use this file except in compliance with the License.
// You may obtain a copy of the License at
//
// 	http://www.apache.org/licenses/LICENSE-2.0
//
// Unless required by applicable law or agreed to in writing, software
// distributed under the License is distributed on an "AS IS" BASIS,
// WITHOUT WARRANTIES OR CONDITIONS OF ANY KIND, either express or implied.
// See the License for the specific language governing permissions and
// limitations under the License.

mod builder;
mod pallet_dummy;
mod test_debug;

use self::{
	test_debug::TestDebug,
	test_utils::{ensure_stored, expected_deposit, hash},
};
use crate::{
	self as pallet_contracts,
	chain_extension::{
		ChainExtension, Environment, Ext, InitState, RegisteredChainExtension,
		Result as ExtensionResult, RetVal, ReturnFlags, SysConfig,
	},
	exec::{Frame, Key},
	migration::codegen::LATEST_MIGRATION_VERSION,
	primitives::CodeUploadReturnValue,
	storage::DeletionQueueManager,
	tests::test_utils::{get_contract, get_contract_checked},
	wasm::{Determinism, LoadingMode, ReturnErrorCode as RuntimeReturnCode},
	weights::WeightInfo,
<<<<<<< HEAD
	BalanceOf, Code, CodeHash, CodeInfoOf, CollectEvents, Config, ContractInfo, ContractInfoOf,
	DebugInfo, DeletionQueueCounter, Error, HoldReason, MigrationInProgress, Origin, Pallet,
	PristineCode, Schedule,
=======
	Array, BalanceOf, Code, CodeHash, CodeInfoOf, CollectEvents, Config, ContractInfo,
	ContractInfoOf, DebugInfo, DefaultAddressGenerator, DeletionQueueCounter, Error, HoldReason,
	MigrationInProgress, Origin, Pallet, PristineCode, Schedule,
>>>>>>> 643aa2be
};
use assert_matches::assert_matches;
use codec::{Decode, Encode};
use frame_support::{
	assert_err, assert_err_ignore_postinfo, assert_err_with_weight, assert_noop, assert_ok,
	derive_impl,
	dispatch::{DispatchErrorWithPostInfo, PostDispatchInfo},
	pallet_prelude::EnsureOrigin,
	parameter_types,
	storage::child,
	traits::{
		fungible::{BalancedHold, Inspect, Mutate, MutateHold},
		tokens::Preservation,
		ConstU32, ConstU64, Contains, OnIdle, OnInitialize, StorageVersion,
	},
	weights::{constants::WEIGHT_REF_TIME_PER_SECOND, Weight, WeightMeter},
};
use frame_system::{EventRecord, Phase};
use pallet_contracts_fixtures::compile_module;
use pretty_assertions::{assert_eq, assert_ne};
use sp_core::ByteArray;
use sp_io::hashing::blake2_256;
use sp_keystore::{testing::MemoryKeystore, KeystoreExt};
use sp_runtime::{
	testing::H256,
	traits::{BlakeTwo256, Convert, Hash, IdentityLookup},
	AccountId32, BuildStorage, DispatchError, Perbill, TokenError,
};

type Block = frame_system::mocking::MockBlock<Test>;

frame_support::construct_runtime!(
	pub enum Test
	{
		System: frame_system,
		Balances: pallet_balances,
		Timestamp: pallet_timestamp,
		Randomness: pallet_insecure_randomness_collective_flip,
		Utility: pallet_utility,
		Contracts: pallet_contracts,
		Proxy: pallet_proxy,
		Dummy: pallet_dummy
	}
);

macro_rules! assert_return_code {
	( $x:expr , $y:expr $(,)? ) => {{
		assert_eq!(u32::from_le_bytes($x.data[..].try_into().unwrap()), $y as u32);
	}};
}

macro_rules! assert_refcount {
	( $code_hash:expr , $should:expr $(,)? ) => {{
		let is = crate::CodeInfoOf::<Test>::get($code_hash).map(|m| m.refcount()).unwrap();
		assert_eq!(is, $should);
	}};
}

pub mod test_utils {

	use super::{Contracts, DepositPerByte, DepositPerItem, Hash, SysConfig, Test};
	use crate::{
		exec::AccountIdOf, BalanceOf, CodeHash, CodeInfo, CodeInfoOf, Config, ContractInfo,
		ContractInfoOf, Nonce, PristineCode,
	};
	use codec::{Encode, MaxEncodedLen};
	use frame_support::traits::fungible::{InspectHold, Mutate};

	pub fn place_contract(address: &AccountIdOf<Test>, code_hash: CodeHash<Test>) {
		let nonce = <Nonce<Test>>::mutate(|counter| {
			*counter += 1;
			*counter
		});
		set_balance(address, Contracts::min_balance() * 10);
		<CodeInfoOf<Test>>::insert(code_hash, CodeInfo::new(address.clone()));
		let contract = <ContractInfo<Test>>::new(&address, nonce, code_hash).unwrap();
		<ContractInfoOf<Test>>::insert(address, contract);
	}
	pub fn set_balance(who: &AccountIdOf<Test>, amount: u64) {
		let _ = <Test as Config>::Currency::set_balance(who, amount);
	}
	pub fn get_balance(who: &AccountIdOf<Test>) -> u64 {
		<Test as Config>::Currency::free_balance(who)
	}
	pub fn get_balance_on_hold(
		reason: &<Test as Config>::RuntimeHoldReason,
		who: &AccountIdOf<Test>,
	) -> u64 {
		<Test as Config>::Currency::balance_on_hold(reason.into(), who)
	}
	pub fn get_contract(addr: &AccountIdOf<Test>) -> ContractInfo<Test> {
		get_contract_checked(addr).unwrap()
	}
	pub fn get_contract_checked(addr: &AccountIdOf<Test>) -> Option<ContractInfo<Test>> {
		ContractInfoOf::<Test>::get(addr)
	}
	pub fn get_code_deposit(code_hash: &CodeHash<Test>) -> BalanceOf<Test> {
		crate::CodeInfoOf::<Test>::get(code_hash).unwrap().deposit()
	}
	pub fn contract_info_storage_deposit(
		addr: &<Test as frame_system::Config>::AccountId,
	) -> BalanceOf<Test> {
		let contract_info = self::get_contract(&addr);
		let info_size = contract_info.encoded_size() as u64;
		DepositPerByte::get()
			.saturating_mul(info_size)
			.saturating_add(DepositPerItem::get())
	}
	pub fn hash<S: Encode>(s: &S) -> <<Test as SysConfig>::Hashing as Hash>::Output {
		<<Test as SysConfig>::Hashing as Hash>::hash_of(s)
	}
	pub fn expected_deposit(code_len: usize) -> u64 {
		// For code_info, the deposit for max_encoded_len is taken.
		let code_info_len = CodeInfo::<Test>::max_encoded_len() as u64;
		// Calculate deposit to be reserved.
		// We add 2 storage items: one for code, other for code_info
		DepositPerByte::get().saturating_mul(code_len as u64 + code_info_len) +
			DepositPerItem::get().saturating_mul(2)
	}
	pub fn ensure_stored(code_hash: CodeHash<Test>) -> usize {
		// Assert that code_info is stored
		assert!(CodeInfoOf::<Test>::contains_key(&code_hash));
		// Assert that contract code is stored, and get its size.
		PristineCode::<Test>::try_get(&code_hash).unwrap().len()
	}
}

impl Test {
	pub fn set_unstable_interface(unstable_interface: bool) {
		UNSTABLE_INTERFACE.with(|v| *v.borrow_mut() = unstable_interface);
	}
}

parameter_types! {
	static TestExtensionTestValue: TestExtension = Default::default();
}

#[derive(Clone)]
pub struct TestExtension {
	enabled: bool,
	last_seen_buffer: Vec<u8>,
	last_seen_input_len: u32,
}

#[derive(Default)]
pub struct RevertingExtension;

#[derive(Default)]
pub struct DisabledExtension;

#[derive(Default)]
pub struct TempStorageExtension {
	storage: u32,
}

impl TestExtension {
	fn disable() {
		TestExtensionTestValue::mutate(|e| e.enabled = false)
	}

	fn last_seen_buffer() -> Vec<u8> {
		TestExtensionTestValue::get().last_seen_buffer.clone()
	}

	fn last_seen_input_len() -> u32 {
		TestExtensionTestValue::get().last_seen_input_len
	}
}

impl Default for TestExtension {
	fn default() -> Self {
		Self { enabled: true, last_seen_buffer: vec![], last_seen_input_len: 0 }
	}
}

impl ChainExtension<Test> for TestExtension {
	fn call<E>(&mut self, env: Environment<E, InitState>) -> ExtensionResult<RetVal>
	where
		E: Ext<T = Test>,
	{
		let func_id = env.func_id();
		let id = env.ext_id() as u32 | func_id as u32;
		match func_id {
			0 => {
				let mut env = env.buf_in_buf_out();
				let input = env.read(8)?;
				env.write(&input, false, None)?;
				TestExtensionTestValue::mutate(|e| e.last_seen_buffer = input);
				Ok(RetVal::Converging(id))
			},
			1 => {
				let env = env.only_in();
				TestExtensionTestValue::mutate(|e| e.last_seen_input_len = env.val1());
				Ok(RetVal::Converging(id))
			},
			2 => {
				let mut env = env.buf_in_buf_out();
				let mut enc = &env.read(9)?[4..8];
				let weight = Weight::from_parts(
					u32::decode(&mut enc).map_err(|_| Error::<Test>::ContractTrapped)?.into(),
					0,
				);
				env.charge_weight(weight)?;
				Ok(RetVal::Converging(id))
			},
			3 => Ok(RetVal::Diverging { flags: ReturnFlags::REVERT, data: vec![42, 99] }),
			_ => {
				panic!("Passed unknown id to test chain extension: {}", func_id);
			},
		}
	}

	fn enabled() -> bool {
		TestExtensionTestValue::get().enabled
	}
}

impl RegisteredChainExtension<Test> for TestExtension {
	const ID: u16 = 0;
}

impl ChainExtension<Test> for RevertingExtension {
	fn call<E>(&mut self, _env: Environment<E, InitState>) -> ExtensionResult<RetVal>
	where
		E: Ext<T = Test>,
	{
		Ok(RetVal::Diverging { flags: ReturnFlags::REVERT, data: vec![0x4B, 0x1D] })
	}

	fn enabled() -> bool {
		TestExtensionTestValue::get().enabled
	}
}

impl RegisteredChainExtension<Test> for RevertingExtension {
	const ID: u16 = 1;
}

impl ChainExtension<Test> for DisabledExtension {
	fn call<E>(&mut self, _env: Environment<E, InitState>) -> ExtensionResult<RetVal>
	where
		E: Ext<T = Test>,
	{
		panic!("Disabled chain extensions are never called")
	}

	fn enabled() -> bool {
		false
	}
}

impl RegisteredChainExtension<Test> for DisabledExtension {
	const ID: u16 = 2;
}

impl ChainExtension<Test> for TempStorageExtension {
	fn call<E>(&mut self, env: Environment<E, InitState>) -> ExtensionResult<RetVal>
	where
		E: Ext<T = Test>,
	{
		let func_id = env.func_id();
		match func_id {
			0 => self.storage = 42,
			1 => assert_eq!(self.storage, 42, "Storage is preserved inside the same call."),
			2 => {
				assert_eq!(self.storage, 0, "Storage is different for different calls.");
				self.storage = 99;
			},
			3 => assert_eq!(self.storage, 99, "Storage is preserved inside the same call."),
			_ => {
				panic!("Passed unknown id to test chain extension: {}", func_id);
			},
		}
		Ok(RetVal::Converging(0))
	}

	fn enabled() -> bool {
		TestExtensionTestValue::get().enabled
	}
}

impl RegisteredChainExtension<Test> for TempStorageExtension {
	const ID: u16 = 3;
}

parameter_types! {
	pub BlockWeights: frame_system::limits::BlockWeights =
		frame_system::limits::BlockWeights::simple_max(
			Weight::from_parts(2u64 * WEIGHT_REF_TIME_PER_SECOND, u64::MAX),
		);
	pub static ExistentialDeposit: u64 = 1;
}

<<<<<<< HEAD
#[derive_impl(frame_system::config_preludes::TestDefaultConfig as frame_system::DefaultConfig)]
impl frame_system::Config for Test {
	type Block = Block;
	type AccountId = AccountId32;
	type Lookup = IdentityLookup<Self::AccountId>;
	type AccountData = pallet_balances::AccountData<u64>;
	type MaxConsumers = frame_support::traits::ConstU32<16>;
=======
#[derive_impl(frame_system::config_preludes::TestDefaultConfig)]
impl frame_system::Config for Test {
	type AccountId = AccountId32;
	type Lookup = IdentityLookup<Self::AccountId>;
	type Block = Block;
	type AccountData = pallet_balances::AccountData<u64>;
>>>>>>> 643aa2be
}

impl pallet_insecure_randomness_collective_flip::Config for Test {}

#[derive_impl(pallet_balances::config_preludes::TestDefaultConfig as pallet_balances::DefaultConfig)]
impl pallet_balances::Config for Test {
	type ExistentialDeposit = ExistentialDeposit;
	type ReserveIdentifier = [u8; 8];
	type AccountStore = System;
<<<<<<< HEAD
	type MaxHolds = ConstU32<1>;
=======
	type WeightInfo = ();
	type FreezeIdentifier = ();
	type MaxFreezes = ();
	type RuntimeHoldReason = RuntimeHoldReason;
	type RuntimeFreezeReason = RuntimeFreezeReason;
>>>>>>> 643aa2be
}

impl pallet_timestamp::Config for Test {
	type Moment = u64;
	type OnTimestampSet = ();
	type MinimumPeriod = ConstU64<1>;
	type WeightInfo = ();
}
impl pallet_utility::Config for Test {
	type RuntimeEvent = RuntimeEvent;
	type RuntimeCall = RuntimeCall;
	type PalletsOrigin = OriginCaller;
	type WeightInfo = ();
}

impl pallet_proxy::Config for Test {
	type RuntimeEvent = RuntimeEvent;
	type RuntimeCall = RuntimeCall;
	type Currency = Balances;
	type ProxyType = ();
	type ProxyDepositBase = ConstU64<1>;
	type ProxyDepositFactor = ConstU64<1>;
	type MaxProxies = ConstU32<32>;
	type WeightInfo = ();
	type MaxPending = ConstU32<32>;
	type CallHasher = BlakeTwo256;
	type AnnouncementDepositBase = ConstU64<1>;
	type AnnouncementDepositFactor = ConstU64<1>;
}

impl pallet_dummy::Config for Test {}

parameter_types! {
	pub MySchedule: Schedule<Test> = {
		let schedule = <Schedule<Test>>::default();
		schedule
	};
	pub static DepositPerByte: BalanceOf<Test> = 1;
	pub const DepositPerItem: BalanceOf<Test> = 2;
	pub static MaxDelegateDependencies: u32 = 32;

	pub static CodeHashLockupDepositPercent: Perbill = Perbill::from_percent(0);
	// We need this one set high enough for running benchmarks.
	pub static DefaultDepositLimit: BalanceOf<Test> = 10_000_000;
}

impl Convert<Weight, BalanceOf<Self>> for Test {
	fn convert(w: Weight) -> BalanceOf<Self> {
		w.ref_time()
	}
}

/// A filter whose filter function can be swapped at runtime.
pub struct TestFilter;

#[derive(Clone)]
pub struct Filters {
	filter: fn(&RuntimeCall) -> bool,
}

impl Default for Filters {
	fn default() -> Self {
		Filters { filter: (|_| true) }
	}
}

parameter_types! {
	static CallFilter: Filters = Default::default();
}

impl TestFilter {
	pub fn set_filter(filter: fn(&RuntimeCall) -> bool) {
		CallFilter::mutate(|fltr| fltr.filter = filter);
	}
}

impl Contains<RuntimeCall> for TestFilter {
	fn contains(call: &RuntimeCall) -> bool {
		(CallFilter::get().filter)(call)
	}
}

parameter_types! {
	pub static UploadAccount: Option<<Test as frame_system::Config>::AccountId> = None;
	pub static InstantiateAccount: Option<<Test as frame_system::Config>::AccountId> = None;
}

pub struct EnsureAccount<T, A>(sp_std::marker::PhantomData<(T, A)>);
impl<T: Config, A: sp_core::Get<Option<crate::AccountIdOf<T>>>>
	EnsureOrigin<<T as frame_system::Config>::RuntimeOrigin> for EnsureAccount<T, A>
where
	<T as frame_system::Config>::AccountId: From<AccountId32>,
{
	type Success = T::AccountId;

	fn try_origin(o: T::RuntimeOrigin) -> Result<Self::Success, T::RuntimeOrigin> {
		let who = <frame_system::EnsureSigned<_> as EnsureOrigin<_>>::try_origin(o.clone())?;
		if matches!(A::get(), Some(a) if who != a) {
			return Err(o)
		}

		Ok(who)
	}

	#[cfg(feature = "runtime-benchmarks")]
	fn try_successful_origin() -> Result<T::RuntimeOrigin, ()> {
		Err(())
	}
}
parameter_types! {
	pub static UnstableInterface: bool = true;
}

#[derive_impl(crate::config_preludes::TestDefaultConfig as crate::DefaultConfig)]
impl Config for Test {
	type Time = Timestamp;
	type Randomness = Randomness;
	type Currency = Balances;
	type CallFilter = TestFilter;
	type CallStack = [Frame<Self>; 5];
	type WeightPrice = Self;
	type ChainExtension =
		(TestExtension, DisabledExtension, RevertingExtension, TempStorageExtension);
	type Schedule = MySchedule;
	type DepositPerByte = DepositPerByte;
	type DepositPerItem = DepositPerItem;
	type DefaultDepositLimit = DefaultDepositLimit;
	type UnsafeUnstableInterface = UnstableInterface;
<<<<<<< HEAD
=======
	type UploadOrigin = EnsureAccount<Self, UploadAccount>;
	type InstantiateOrigin = EnsureAccount<Self, InstantiateAccount>;
	type MaxDebugBufferLen = ConstU32<{ 2 * 1024 * 1024 }>;
	type RuntimeHoldReason = RuntimeHoldReason;
>>>>>>> 643aa2be
	type Migrations = crate::migration::codegen::BenchMigrations;
	type CodeHashLockupDepositPercent = CodeHashLockupDepositPercent;
	type MaxDelegateDependencies = MaxDelegateDependencies;
	type Debug = TestDebug;
	type Environment = ();
	type ApiVersion = ();
	type Xcm = ();
}

pub const ALICE: AccountId32 = AccountId32::new([1u8; 32]);
pub const BOB: AccountId32 = AccountId32::new([2u8; 32]);
pub const CHARLIE: AccountId32 = AccountId32::new([3u8; 32]);
pub const DJANGO: AccountId32 = AccountId32::new([4u8; 32]);

pub const GAS_LIMIT: Weight = Weight::from_parts(100_000_000_000, 3 * 1024 * 1024);

pub struct ExtBuilder {
	existential_deposit: u64,
	storage_version: Option<StorageVersion>,
	code_hashes: Vec<CodeHash<Test>>,
}

impl Default for ExtBuilder {
	fn default() -> Self {
		Self {
			existential_deposit: ExistentialDeposit::get(),
			storage_version: None,
			code_hashes: vec![],
		}
	}
}

impl ExtBuilder {
	pub fn existential_deposit(mut self, existential_deposit: u64) -> Self {
		self.existential_deposit = existential_deposit;
		self
	}
	pub fn with_code_hashes(mut self, code_hashes: Vec<CodeHash<Test>>) -> Self {
		self.code_hashes = code_hashes;
		self
	}
	pub fn set_associated_consts(&self) {
		EXISTENTIAL_DEPOSIT.with(|v| *v.borrow_mut() = self.existential_deposit);
	}
	pub fn set_storage_version(mut self, version: u16) -> Self {
		self.storage_version = Some(StorageVersion::new(version));
		self
	}
	pub fn build(self) -> sp_io::TestExternalities {
		use env_logger::{Builder, Env};
		let env = Env::new().default_filter_or("runtime=debug");
		let _ = Builder::from_env(env).is_test(true).try_init();
		self.set_associated_consts();
		let mut t = frame_system::GenesisConfig::<Test>::default().build_storage().unwrap();
		pallet_balances::GenesisConfig::<Test> { balances: vec![] }
			.assimilate_storage(&mut t)
			.unwrap();
		let mut ext = sp_io::TestExternalities::new(t);
		ext.register_extension(KeystoreExt::new(MemoryKeystore::new()));
		ext.execute_with(|| {
			use frame_support::traits::OnGenesis;

			Pallet::<Test>::on_genesis();
			if let Some(storage_version) = self.storage_version {
				storage_version.put::<Pallet<Test>>();
			}
			System::set_block_number(1)
		});
		ext.execute_with(|| {
			for code_hash in self.code_hashes {
				CodeInfoOf::<Test>::insert(code_hash, crate::CodeInfo::new(ALICE));
			}
		});
		ext
	}
}

fn initialize_block(number: u64) {
	System::reset_events();
	System::initialize(&number, &[0u8; 32].into(), &Default::default());
}

struct ExtensionInput<'a> {
	extension_id: u16,
	func_id: u16,
	extra: &'a [u8],
}

impl<'a> ExtensionInput<'a> {
	fn to_vec(&self) -> Vec<u8> {
		((self.extension_id as u32) << 16 | (self.func_id as u32))
			.to_le_bytes()
			.iter()
			.chain(self.extra)
			.cloned()
			.collect()
	}
}

impl<'a> From<ExtensionInput<'a>> for Vec<u8> {
	fn from(input: ExtensionInput) -> Vec<u8> {
		input.to_vec()
	}
}

impl Default for Origin<Test> {
	fn default() -> Self {
		Self::Signed(ALICE)
	}
}
// Perform a call to a plain account.
// The actual transfer fails because we can only call contracts.
// Then we check that at least the base costs where charged (no runtime gas costs.)
#[test]
fn calling_plain_account_fails() {
	ExtBuilder::default().build().execute_with(|| {
		let _ = <Test as Config>::Currency::set_balance(&ALICE, 100_000_000);
		let base_cost = <<Test as Config>::WeightInfo as WeightInfo>::call();

		assert_eq!(
			builder::call(BOB).build(),
			Err(DispatchErrorWithPostInfo {
				error: Error::<Test>::ContractNotFound.into(),
				post_info: PostDispatchInfo {
					actual_weight: Some(base_cost),
					pays_fee: Default::default(),
				},
			})
		);
	});
}

#[test]
fn migration_on_idle_hooks_works() {
	// Defines expectations of how many migration steps can be done given the weight limit.
	let tests = [
		(Weight::zero(), LATEST_MIGRATION_VERSION - 2),
		(<Test as Config>::WeightInfo::migrate() + 1.into(), LATEST_MIGRATION_VERSION - 1),
		(Weight::MAX, LATEST_MIGRATION_VERSION),
	];

	for (weight, expected_version) in tests {
		ExtBuilder::default()
			.set_storage_version(LATEST_MIGRATION_VERSION - 2)
			.build()
			.execute_with(|| {
				MigrationInProgress::<Test>::set(Some(Default::default()));
				Contracts::on_idle(System::block_number(), weight);
				assert_eq!(StorageVersion::get::<Pallet<Test>>(), expected_version);
			});
	}
}

#[test]
fn migration_in_progress_works() {
	let (wasm, code_hash) = compile_module::<Test>("dummy").unwrap();

	ExtBuilder::default().existential_deposit(1).build().execute_with(|| {
		let _ = <Test as Config>::Currency::set_balance(&ALICE, 1_000_000);
		MigrationInProgress::<Test>::set(Some(Default::default()));

		assert_err!(
			Contracts::upload_code(
				RuntimeOrigin::signed(ALICE),
				vec![],
				None,
				Determinism::Enforced
			),
			Error::<Test>::MigrationInProgress,
		);
		assert_err!(
			Contracts::remove_code(RuntimeOrigin::signed(ALICE), code_hash),
			Error::<Test>::MigrationInProgress,
		);
		assert_err!(
			Contracts::set_code(RuntimeOrigin::signed(ALICE), BOB.clone(), code_hash),
			Error::<Test>::MigrationInProgress,
		);
		assert_err_ignore_postinfo!(builder::call(BOB).build(), Error::<Test>::MigrationInProgress);
		assert_err_ignore_postinfo!(
			builder::instantiate_with_code(wasm).value(100_000).build(),
			Error::<Test>::MigrationInProgress,
		);
		assert_err_ignore_postinfo!(
			builder::instantiate(code_hash).value(100_000).build(),
			Error::<Test>::MigrationInProgress,
		);
	});
}

#[test]
fn instantiate_and_call_and_deposit_event() {
	let (wasm, code_hash) = compile_module::<Test>("event_and_return_on_deploy").unwrap();

	ExtBuilder::default().existential_deposit(1).build().execute_with(|| {
		let _ = <Test as Config>::Currency::set_balance(&ALICE, 1_000_000);
		let min_balance = Contracts::min_balance();
		let value = 100;

		// We determine the storage deposit limit after uploading because it depends on ALICEs free
		// balance which is changed by uploading a module.
		assert_ok!(Contracts::upload_code(
			RuntimeOrigin::signed(ALICE),
			wasm,
			None,
			Determinism::Enforced
		));

		// Drop previous events
		initialize_block(2);

		// Check at the end to get hash on error easily
		let addr = builder::bare_instantiate(Code::Existing(code_hash))
			.value(value)
			.build_and_unwrap_account_id();
		assert!(ContractInfoOf::<Test>::contains_key(&addr));

		assert_eq!(
			System::events(),
			vec![
				EventRecord {
					phase: Phase::Initialization,
					event: RuntimeEvent::System(frame_system::Event::NewAccount {
						account: addr.clone()
					}),
					topics: vec![],
				},
				EventRecord {
					phase: Phase::Initialization,
					event: RuntimeEvent::Balances(pallet_balances::Event::Endowed {
						account: addr.clone(),
						free_balance: min_balance,
					}),
					topics: vec![],
				},
				EventRecord {
					phase: Phase::Initialization,
					event: RuntimeEvent::Balances(pallet_balances::Event::Transfer {
						from: ALICE,
						to: addr.clone(),
						amount: min_balance,
					}),
					topics: vec![],
				},
				EventRecord {
					phase: Phase::Initialization,
					event: RuntimeEvent::Balances(pallet_balances::Event::Transfer {
						from: ALICE,
						to: addr.clone(),
						amount: value,
					}),
					topics: vec![],
				},
				EventRecord {
					phase: Phase::Initialization,
					event: RuntimeEvent::Contracts(crate::Event::ContractEmitted {
						contract: addr.clone(),
						data: vec![1, 2, 3, 4]
					}),
					topics: vec![],
				},
				EventRecord {
					phase: Phase::Initialization,
					event: RuntimeEvent::Contracts(crate::Event::Instantiated {
						deployer: ALICE,
						contract: addr.clone()
					}),
					topics: vec![hash(&ALICE), hash(&addr)],
				},
				EventRecord {
					phase: Phase::Initialization,
					event: RuntimeEvent::Contracts(
						pallet_contracts::Event::StorageDepositTransferredAndHeld {
							from: ALICE,
							to: addr.clone(),
							amount: test_utils::contract_info_storage_deposit(&addr),
						}
					),
					topics: vec![hash(&ALICE), hash(&addr)],
				},
			]
		);
	});
}

#[test]
fn deposit_event_max_value_limit() {
	let (wasm, _code_hash) = compile_module::<Test>("event_size").unwrap();

	ExtBuilder::default().existential_deposit(50).build().execute_with(|| {
		// Create
		let _ = <Test as Config>::Currency::set_balance(&ALICE, 1_000_000);
		let addr = builder::bare_instantiate(Code::Upload(wasm))
			.value(30_000)
			.build_and_unwrap_account_id();

		// Call contract with allowed storage value.
		assert_ok!(builder::call(addr.clone())
			.gas_limit(GAS_LIMIT.set_ref_time(GAS_LIMIT.ref_time() * 2)) // we are copying a huge buffer,
			.data(<Test as Config>::Schedule::get().limits.payload_len.encode())
			.build());

		// Call contract with too large a storage value.
		assert_err_ignore_postinfo!(
			builder::call(addr)
				.data((<Test as Config>::Schedule::get().limits.payload_len + 1).encode())
				.build(),
			Error::<Test>::ValueTooLarge,
		);
	});
}

// Fail out of fuel (ref_time weight) in the engine.
#[test]
fn run_out_of_fuel_engine() {
	let (wasm, _code_hash) = compile_module::<Test>("run_out_of_gas").unwrap();
	ExtBuilder::default().existential_deposit(50).build().execute_with(|| {
		let min_balance = Contracts::min_balance();
		let _ = <Test as Config>::Currency::set_balance(&ALICE, 1_000_000);

		let addr = builder::bare_instantiate(Code::Upload(wasm))
			.value(100 * min_balance)
			.build_and_unwrap_account_id();

		// Call the contract with a fixed gas limit. It must run out of gas because it just
		// loops forever.
		assert_err_ignore_postinfo!(
			builder::call(addr)
				.gas_limit(Weight::from_parts(1_000_000_000_000, u64::MAX))
				.build(),
			Error::<Test>::OutOfGas,
		);
	});
}

// Fail out of fuel (ref_time weight) in the host.
#[test]
fn run_out_of_fuel_host() {
	let (code, _hash) = compile_module::<Test>("chain_extension").unwrap();
	ExtBuilder::default().existential_deposit(50).build().execute_with(|| {
		let min_balance = Contracts::min_balance();
		let _ = <Test as Config>::Currency::set_balance(&ALICE, 1000 * min_balance);

		let addr = builder::bare_instantiate(Code::Upload(code))
			.value(min_balance * 100)
			.build_and_unwrap_account_id();

		let gas_limit = Weight::from_parts(u32::MAX as u64, GAS_LIMIT.proof_size());

		// Use chain extension to charge more ref_time than it is available.
		let result = builder::bare_call(addr.clone())
			.gas_limit(gas_limit)
			.data(ExtensionInput { extension_id: 0, func_id: 2, extra: &u32::MAX.encode() }.into())
			.build()
			.result;
		assert_err!(result, <Error<Test>>::OutOfGas);
	});
}

#[test]
fn gas_syncs_work() {
	let (code, _code_hash) = compile_module::<Test>("caller_is_origin_n").unwrap();
	ExtBuilder::default().existential_deposit(200).build().execute_with(|| {
		let _ = <Test as Config>::Currency::set_balance(&ALICE, 1_000_000);
		let addr = builder::bare_instantiate(Code::Upload(code)).build_and_unwrap_account_id();

		let result = builder::bare_call(addr.clone()).data(0u32.encode()).build();
		assert_ok!(result.result);
		let engine_consumed_noop = result.gas_consumed.ref_time();

		let result = builder::bare_call(addr.clone()).data(1u32.encode()).build();
		assert_ok!(result.result);
		let gas_consumed_once = result.gas_consumed.ref_time();
		let host_consumed_once =
			<Test as Config>::Schedule::get().host_fn_weights.caller_is_origin.ref_time();
		let engine_consumed_once = gas_consumed_once - host_consumed_once - engine_consumed_noop;

		let result = builder::bare_call(addr).data(2u32.encode()).build();
		assert_ok!(result.result);
		let gas_consumed_twice = result.gas_consumed.ref_time();
		let host_consumed_twice = host_consumed_once * 2;
		let engine_consumed_twice = gas_consumed_twice - host_consumed_twice - engine_consumed_noop;

		// Second contract just repeats first contract's instructions twice.
		// If runtime syncs gas with the engine properly, this should pass.
		assert_eq!(engine_consumed_twice, engine_consumed_once * 2);
	});
}

/// Check that contracts with the same account id have different trie ids.
/// Check the `Nonce` storage item for more information.
#[test]
fn instantiate_unique_trie_id() {
	let (wasm, code_hash) = compile_module::<Test>("self_destruct").unwrap();

	ExtBuilder::default().existential_deposit(500).build().execute_with(|| {
		let _ = <Test as Config>::Currency::set_balance(&ALICE, 1_000_000);
		Contracts::upload_code(RuntimeOrigin::signed(ALICE), wasm, None, Determinism::Enforced)
			.unwrap();

		// Instantiate the contract and store its trie id for later comparison.
		let addr =
			builder::bare_instantiate(Code::Existing(code_hash)).build_and_unwrap_account_id();
		let trie_id = get_contract(&addr).trie_id;

		// Try to instantiate it again without termination should yield an error.
		assert_err_ignore_postinfo!(
			builder::instantiate(code_hash).build(),
			<Error<Test>>::DuplicateContract,
		);

		// Terminate the contract.
		assert_ok!(builder::call(addr.clone()).build());

		// Re-Instantiate after termination.
		assert_ok!(builder::instantiate(code_hash).build());

		// Trie ids shouldn't match or we might have a collision
		assert_ne!(trie_id, get_contract(&addr).trie_id);
	});
}

#[test]
fn storage_work() {
	let (code, _code_hash) = compile_module::<Test>("storage").unwrap();

	ExtBuilder::default().build().execute_with(|| {
		let _ = <Test as Config>::Currency::set_balance(&ALICE, 1_000_000);
		let min_balance = Contracts::min_balance();
		let addr = builder::bare_instantiate(Code::Upload(code))
			.value(min_balance * 100)
			.build_and_unwrap_account_id();

		builder::bare_call(addr).build_and_unwrap_result();
	});
}

#[test]
fn storage_max_value_limit() {
	let (wasm, _code_hash) = compile_module::<Test>("storage_size").unwrap();

	ExtBuilder::default().existential_deposit(50).build().execute_with(|| {
		// Create
		let _ = <Test as Config>::Currency::set_balance(&ALICE, 1_000_000);
		let addr = builder::bare_instantiate(Code::Upload(wasm))
			.value(30_000)
			.build_and_unwrap_account_id();
		get_contract(&addr);

		// Call contract with allowed storage value.
		assert_ok!(builder::call(addr.clone())
			.gas_limit(GAS_LIMIT.set_ref_time(GAS_LIMIT.ref_time() * 2)) // we are copying a huge buffer
			.data(<Test as Config>::Schedule::get().limits.payload_len.encode())
			.build());

		// Call contract with too large a storage value.
		assert_err_ignore_postinfo!(
			builder::call(addr)
				.data((<Test as Config>::Schedule::get().limits.payload_len + 1).encode())
				.build(),
			Error::<Test>::ValueTooLarge,
		);
	});
}

#[test]
fn deploy_and_call_other_contract() {
	let (caller_wasm, _caller_code_hash) = compile_module::<Test>("caller_contract").unwrap();
	let (callee_wasm, callee_code_hash) = compile_module::<Test>("return_with_data").unwrap();

	ExtBuilder::default().existential_deposit(1).build().execute_with(|| {
		let min_balance = Contracts::min_balance();

		// Create
		let _ = <Test as Config>::Currency::set_balance(&ALICE, 1_000_000);
		let caller_addr = builder::bare_instantiate(Code::Upload(caller_wasm))
			.value(100_000)
			.build_and_unwrap_account_id();
		Contracts::bare_upload_code(ALICE, callee_wasm, None, Determinism::Enforced).unwrap();

		let callee_addr = Contracts::contract_address(
			&caller_addr,
			&callee_code_hash,
			&[0, 1, 34, 51, 68, 85, 102, 119], // hard coded in wasm
			&[],
		);

		// Drop previous events
		initialize_block(2);

		// Call BOB contract, which attempts to instantiate and call the callee contract and
		// makes various assertions on the results from those calls.
		assert_ok!(builder::call(caller_addr.clone())
			.data(callee_code_hash.as_ref().to_vec())
			.build());

		assert_eq!(
			System::events(),
			vec![
				EventRecord {
					phase: Phase::Initialization,
					event: RuntimeEvent::System(frame_system::Event::NewAccount {
						account: callee_addr.clone()
					}),
					topics: vec![],
				},
				EventRecord {
					phase: Phase::Initialization,
					event: RuntimeEvent::Balances(pallet_balances::Event::Endowed {
						account: callee_addr.clone(),
						free_balance: min_balance,
					}),
					topics: vec![],
				},
				EventRecord {
					phase: Phase::Initialization,
					event: RuntimeEvent::Balances(pallet_balances::Event::Transfer {
						from: ALICE,
						to: callee_addr.clone(),
						amount: min_balance,
					}),
					topics: vec![],
				},
				EventRecord {
					phase: Phase::Initialization,
					event: RuntimeEvent::Balances(pallet_balances::Event::Transfer {
						from: caller_addr.clone(),
						to: callee_addr.clone(),
						amount: 32768 // hardcoded in wasm
					}),
					topics: vec![],
				},
				EventRecord {
					phase: Phase::Initialization,
					event: RuntimeEvent::Contracts(crate::Event::Instantiated {
						deployer: caller_addr.clone(),
						contract: callee_addr.clone(),
					}),
					topics: vec![hash(&caller_addr), hash(&callee_addr)],
				},
				EventRecord {
					phase: Phase::Initialization,
					event: RuntimeEvent::Balances(pallet_balances::Event::Transfer {
						from: caller_addr.clone(),
						to: callee_addr.clone(),
						amount: 32768,
					}),
					topics: vec![],
				},
				EventRecord {
					phase: Phase::Initialization,
					event: RuntimeEvent::Contracts(crate::Event::Called {
						caller: Origin::from_account_id(caller_addr.clone()),
						contract: callee_addr.clone(),
					}),
					topics: vec![
						hash(&Origin::<Test>::from_account_id(caller_addr.clone())),
						hash(&callee_addr)
					],
				},
				EventRecord {
					phase: Phase::Initialization,
					event: RuntimeEvent::Contracts(crate::Event::Called {
						caller: Origin::from_account_id(ALICE),
						contract: caller_addr.clone(),
					}),
					topics: vec![hash(&Origin::<Test>::from_account_id(ALICE)), hash(&caller_addr)],
				},
				EventRecord {
					phase: Phase::Initialization,
					event: RuntimeEvent::Contracts(
						pallet_contracts::Event::StorageDepositTransferredAndHeld {
							from: ALICE,
							to: callee_addr.clone(),
							amount: test_utils::contract_info_storage_deposit(&callee_addr),
						}
					),
					topics: vec![hash(&ALICE), hash(&callee_addr)],
				},
			]
		);
	});
}

#[test]
fn delegate_call() {
	let (caller_wasm, _caller_code_hash) = compile_module::<Test>("delegate_call").unwrap();
	let (callee_wasm, callee_code_hash) = compile_module::<Test>("delegate_call_lib").unwrap();

	ExtBuilder::default().existential_deposit(500).build().execute_with(|| {
		let _ = <Test as Config>::Currency::set_balance(&ALICE, 1_000_000);

		// Instantiate the 'caller'
		let caller_addr = builder::bare_instantiate(Code::Upload(caller_wasm))
			.value(300_000)
			.build_and_unwrap_account_id();
		// Only upload 'callee' code
		assert_ok!(Contracts::upload_code(
			RuntimeOrigin::signed(ALICE),
			callee_wasm,
			Some(codec::Compact(100_000)),
			Determinism::Enforced,
		));

		assert_ok!(builder::call(caller_addr.clone())
			.value(1337)
			.data(callee_code_hash.as_ref().to_vec())
			.build());
	});
}

#[test]
fn track_check_uncheck_module_call() {
	let (wasm, code_hash) = compile_module::<Test>("dummy").unwrap();
	ExtBuilder::default().build().execute_with(|| {
		let _ = <Test as Config>::Currency::set_balance(&ALICE, 1_000_000);
		Contracts::bare_upload_code(ALICE, wasm, None, Determinism::Enforced).unwrap();
		builder::bare_instantiate(Code::Existing(code_hash)).build_and_unwrap_result();
	});

	// It should have recorded 1 `Checked` for the upload and 1 `Unchecked` for the instantiate.
	let record = crate::wasm::tracker::LOADED_MODULE.with(|stack| stack.borrow().clone());
	assert_eq!(record, vec![LoadingMode::Checked, LoadingMode::Unchecked]);
}

#[test]
fn transfer_expendable_cannot_kill_account() {
	let (wasm, _code_hash) = compile_module::<Test>("dummy").unwrap();
	ExtBuilder::default().existential_deposit(200).build().execute_with(|| {
		let _ = <Test as Config>::Currency::set_balance(&ALICE, 1_000_000);

		// Instantiate the BOB contract.
		let addr = builder::bare_instantiate(Code::Upload(wasm))
			.value(1_000)
			.build_and_unwrap_account_id();

		// Check that the BOB contract has been instantiated.
		get_contract(&addr);

		let total_balance = <Test as Config>::Currency::total_balance(&addr);

		assert_eq!(
			test_utils::get_balance_on_hold(&HoldReason::StorageDepositReserve.into(), &addr),
			test_utils::contract_info_storage_deposit(&addr)
		);

		// Some ot the total balance is held, so it can't be transferred.
		assert_err!(
			<<Test as Config>::Currency as Mutate<AccountId32>>::transfer(
				&addr,
				&ALICE,
				total_balance,
				Preservation::Expendable,
			),
			TokenError::FundsUnavailable,
		);

		assert_eq!(<Test as Config>::Currency::total_balance(&addr), total_balance);
	});
}

#[test]
fn cannot_self_destruct_through_draining() {
	let (wasm, _code_hash) = compile_module::<Test>("drain").unwrap();
	ExtBuilder::default().existential_deposit(200).build().execute_with(|| {
		let _ = <Test as Config>::Currency::set_balance(&ALICE, 1_000_000);
		let value = 1_000;
		let min_balance = Contracts::min_balance();

		// Instantiate the BOB contract.
		let addr = builder::bare_instantiate(Code::Upload(wasm))
			.value(value)
			.build_and_unwrap_account_id();

		// Check that the BOB contract has been instantiated.
		get_contract(&addr);

		// Call BOB which makes it send all funds to the zero address
		// The contract code asserts that the transfer fails with the correct error code
		assert_ok!(builder::call(addr.clone()).build());

		// Make sure the account wasn't remove by sending all free balance away.
		assert_eq!(
			<Test as Config>::Currency::total_balance(&addr),
			value + test_utils::contract_info_storage_deposit(&addr) + min_balance,
		);
	});
}

#[test]
fn cannot_self_destruct_through_storage_refund_after_price_change() {
	let (wasm, _code_hash) = compile_module::<Test>("store_call").unwrap();
	ExtBuilder::default().existential_deposit(200).build().execute_with(|| {
		let _ = <Test as Config>::Currency::set_balance(&ALICE, 1_000_000);
		let min_balance = Contracts::min_balance();

		// Instantiate the BOB contract.
		let addr = builder::bare_instantiate(Code::Upload(wasm)).build_and_unwrap_account_id();

		let info_deposit = test_utils::contract_info_storage_deposit(&addr);

		// Check that the contract has been instantiated and has the minimum balance
		assert_eq!(get_contract(&addr).total_deposit(), info_deposit);
		assert_eq!(get_contract(&addr).extra_deposit(), 0);
		assert_eq!(<Test as Config>::Currency::total_balance(&addr), info_deposit + min_balance);

		// Create 100 bytes of storage with a price of per byte and a single storage item of price 2
		assert_ok!(builder::call(addr.clone()).data(100u32.to_le_bytes().to_vec()).build());
		assert_eq!(get_contract(&addr).total_deposit(), info_deposit + 102);

		// Increase the byte price and trigger a refund. This should not have any influence because
		// the removal is pro rata and exactly those 100 bytes should have been removed.
		DEPOSIT_PER_BYTE.with(|c| *c.borrow_mut() = 500);
		assert_ok!(builder::call(addr.clone()).data(0u32.to_le_bytes().to_vec()).build());

		// Make sure the account wasn't removed by the refund
		assert_eq!(
			<Test as Config>::Currency::total_balance(&addr),
			get_contract(&addr).total_deposit() + min_balance,
		);
		assert_eq!(get_contract(&addr).extra_deposit(), 2);
	});
}

#[test]
fn cannot_self_destruct_while_live() {
	let (wasm, _code_hash) = compile_module::<Test>("self_destruct").unwrap();
	ExtBuilder::default().existential_deposit(50).build().execute_with(|| {
		let _ = <Test as Config>::Currency::set_balance(&ALICE, 1_000_000);

		// Instantiate the BOB contract.
		let addr = builder::bare_instantiate(Code::Upload(wasm))
			.value(100_000)
			.build_and_unwrap_account_id();

		// Check that the BOB contract has been instantiated.
		get_contract(&addr);

		// Call BOB with input data, forcing it make a recursive call to itself to
		// self-destruct, resulting in a trap.
		assert_err_ignore_postinfo!(
			builder::call(addr.clone()).data(vec![0]).build(),
			Error::<Test>::ContractTrapped,
		);

		// Check that BOB is still there.
		get_contract(&addr);
	});
}

#[test]
fn self_destruct_works() {
	let (wasm, code_hash) = compile_module::<Test>("self_destruct").unwrap();
	ExtBuilder::default().existential_deposit(1_000).build().execute_with(|| {
		let _ = <Test as Config>::Currency::set_balance(&ALICE, 1_000_000);
		let _ = <Test as Config>::Currency::set_balance(&DJANGO, 1_000_000);
		let min_balance = Contracts::min_balance();

		// Instantiate the BOB contract.
		let addr = builder::bare_instantiate(Code::Upload(wasm))
			.value(100_000)
			.build_and_unwrap_account_id();

		// Check that the BOB contract has been instantiated.
		let _ = get_contract(&addr);

		let info_deposit = test_utils::contract_info_storage_deposit(&addr);

		// Drop all previous events
		initialize_block(2);

		// Call BOB without input data which triggers termination.
		assert_matches!(builder::call(addr.clone()).build(), Ok(_));

		// Check that code is still there but refcount dropped to zero.
		assert_refcount!(&code_hash, 0);

		// Check that account is gone
		assert!(get_contract_checked(&addr).is_none());
		assert_eq!(<Test as Config>::Currency::total_balance(&addr), 0);

		// Check that the beneficiary (django) got remaining balance.
		assert_eq!(
			<Test as Config>::Currency::free_balance(DJANGO),
			1_000_000 + 100_000 + min_balance
		);

		// Check that the Alice is missing Django's benefit. Within ALICE's total balance there's
		// also the code upload deposit held.
		assert_eq!(
			<Test as Config>::Currency::total_balance(&ALICE),
			1_000_000 - (100_000 + min_balance)
		);

		pretty_assertions::assert_eq!(
			System::events(),
			vec![
				EventRecord {
					phase: Phase::Initialization,
					event: RuntimeEvent::Contracts(crate::Event::Terminated {
						contract: addr.clone(),
						beneficiary: DJANGO
					}),
					topics: vec![hash(&addr), hash(&DJANGO)],
				},
				EventRecord {
					phase: Phase::Initialization,
					event: RuntimeEvent::Contracts(crate::Event::Called {
						caller: Origin::from_account_id(ALICE),
						contract: addr.clone(),
					}),
					topics: vec![hash(&Origin::<Test>::from_account_id(ALICE)), hash(&addr)],
				},
				EventRecord {
					phase: Phase::Initialization,
					event: RuntimeEvent::Contracts(
						pallet_contracts::Event::StorageDepositTransferredAndReleased {
							from: addr.clone(),
							to: ALICE,
							amount: info_deposit,
						}
					),
					topics: vec![hash(&addr), hash(&ALICE)],
				},
				EventRecord {
					phase: Phase::Initialization,
					event: RuntimeEvent::System(frame_system::Event::KilledAccount {
						account: addr.clone()
					}),
					topics: vec![],
				},
				EventRecord {
					phase: Phase::Initialization,
					event: RuntimeEvent::Balances(pallet_balances::Event::Transfer {
						from: addr.clone(),
						to: DJANGO,
						amount: 100_000 + min_balance,
					}),
					topics: vec![],
				},
			],
		);
	});
}

// This tests that one contract cannot prevent another from self-destructing by sending it
// additional funds after it has been drained.
#[test]
fn destroy_contract_and_transfer_funds() {
	let (callee_wasm, callee_code_hash) = compile_module::<Test>("self_destruct").unwrap();
	let (caller_wasm, _caller_code_hash) = compile_module::<Test>("destroy_and_transfer").unwrap();

	ExtBuilder::default().existential_deposit(50).build().execute_with(|| {
		// Create code hash for bob to instantiate
		let _ = <Test as Config>::Currency::set_balance(&ALICE, 1_000_000);
		Contracts::bare_upload_code(ALICE, callee_wasm, None, Determinism::Enforced).unwrap();

		// This deploys the BOB contract, which in turn deploys the CHARLIE contract during
		// construction.
		let addr_bob = builder::bare_instantiate(Code::Upload(caller_wasm))
			.value(200_000)
			.data(callee_code_hash.as_ref().to_vec())
			.build_and_unwrap_account_id();

		// Check that the CHARLIE contract has been instantiated.
		let addr_charlie =
			Contracts::contract_address(&addr_bob, &callee_code_hash, &[], &[0x47, 0x11]);
		get_contract(&addr_charlie);

		// Call BOB, which calls CHARLIE, forcing CHARLIE to self-destruct.
		assert_ok!(builder::call(addr_bob).data(addr_charlie.encode()).build());

		// Check that CHARLIE has moved on to the great beyond (ie. died).
		assert!(get_contract_checked(&addr_charlie).is_none());
	});
}

#[test]
fn cannot_self_destruct_in_constructor() {
	let (wasm, _) = compile_module::<Test>("self_destructing_constructor").unwrap();
	ExtBuilder::default().existential_deposit(50).build().execute_with(|| {
		let _ = <Test as Config>::Currency::set_balance(&ALICE, 1_000_000);

		// Fail to instantiate the BOB because the constructor calls seal_terminate.
		assert_err_ignore_postinfo!(
			builder::instantiate_with_code(wasm).value(100_000).build(),
			Error::<Test>::TerminatedInConstructor,
		);
	});
}

#[test]
fn crypto_hashes() {
	let (wasm, _code_hash) = compile_module::<Test>("crypto_hashes").unwrap();

	ExtBuilder::default().existential_deposit(50).build().execute_with(|| {
		let _ = <Test as Config>::Currency::set_balance(&ALICE, 1_000_000);

		// Instantiate the CRYPTO_HASHES contract.
		let addr = builder::bare_instantiate(Code::Upload(wasm))
			.value(100_000)
			.build_and_unwrap_account_id();
		// Perform the call.
		let input = b"_DEAD_BEEF";
		use sp_io::hashing::*;
		// Wraps a hash function into a more dynamic form usable for testing.
		macro_rules! dyn_hash_fn {
			($name:ident) => {
				Box::new(|input| $name(input).as_ref().to_vec().into_boxed_slice())
			};
		}
		// All hash functions and their associated output byte lengths.
		let test_cases: &[(Box<dyn Fn(&[u8]) -> Box<[u8]>>, usize)] = &[
			(dyn_hash_fn!(sha2_256), 32),
			(dyn_hash_fn!(keccak_256), 32),
			(dyn_hash_fn!(blake2_256), 32),
			(dyn_hash_fn!(blake2_128), 16),
		];
		// Test the given hash functions for the input: "_DEAD_BEEF"
		for (n, (hash_fn, expected_size)) in test_cases.iter().enumerate() {
			// We offset data in the contract tables by 1.
			let mut params = vec![(n + 1) as u8];
			params.extend_from_slice(input);
			let result = builder::bare_call(addr.clone()).data(params).build_and_unwrap_result();
			assert!(!result.did_revert());
			let expected = hash_fn(input.as_ref());
			assert_eq!(&result.data[..*expected_size], &*expected);
		}
	})
}

#[test]
fn transfer_return_code() {
	let (wasm, _code_hash) = compile_module::<Test>("transfer_return_code").unwrap();
	ExtBuilder::default().existential_deposit(50).build().execute_with(|| {
		let min_balance = Contracts::min_balance();
		let _ = <Test as Config>::Currency::set_balance(&ALICE, 1000 * min_balance);

		let addr = builder::bare_instantiate(Code::Upload(wasm))
			.value(min_balance * 100)
			.build_and_unwrap_account_id();

		// Contract has only the minimal balance so any transfer will fail.
		<Test as Config>::Currency::set_balance(&addr, min_balance);
		let result = builder::bare_call(addr.clone()).build_and_unwrap_result();
		assert_return_code!(result, RuntimeReturnCode::TransferFailed);
	});
}

#[test]
fn call_return_code() {
	let (caller_code, _caller_hash) = compile_module::<Test>("call_return_code").unwrap();
	let (callee_code, _callee_hash) = compile_module::<Test>("ok_trap_revert").unwrap();
	ExtBuilder::default().existential_deposit(50).build().execute_with(|| {
		let min_balance = Contracts::min_balance();
		let _ = <Test as Config>::Currency::set_balance(&ALICE, 1000 * min_balance);
		let _ = <Test as Config>::Currency::set_balance(&CHARLIE, 1000 * min_balance);

		let addr_bob = builder::bare_instantiate(Code::Upload(caller_code))
			.value(min_balance * 100)
			.data(vec![0])
			.build_and_unwrap_account_id();
		<Test as Config>::Currency::set_balance(&addr_bob, min_balance);

		// Contract calls into Django which is no valid contract
		let result = builder::bare_call(addr_bob.clone())
			.data(AsRef::<[u8]>::as_ref(&DJANGO).to_vec())
			.build_and_unwrap_result();
		assert_return_code!(result, RuntimeReturnCode::NotCallable);

		let addr_django = builder::bare_instantiate(Code::Upload(callee_code))
			.origin(CHARLIE)
			.value(min_balance * 100)
			.data(vec![0])
			.build_and_unwrap_account_id();
		<Test as Config>::Currency::set_balance(&addr_django, min_balance);

		// Contract has only the minimal balance so any transfer will fail.
		let result = builder::bare_call(addr_bob.clone())
			.data(
				AsRef::<[u8]>::as_ref(&addr_django)
					.iter()
					.chain(&0u32.to_le_bytes())
					.cloned()
					.collect(),
			)
			.build_and_unwrap_result();
		assert_return_code!(result, RuntimeReturnCode::TransferFailed);

		// Contract has enough balance but callee reverts because "1" is passed.
		<Test as Config>::Currency::set_balance(&addr_bob, min_balance + 1000);
		let result = builder::bare_call(addr_bob.clone())
			.data(
				AsRef::<[u8]>::as_ref(&addr_django)
					.iter()
					.chain(&1u32.to_le_bytes())
					.cloned()
					.collect(),
			)
			.build_and_unwrap_result();
		assert_return_code!(result, RuntimeReturnCode::CalleeReverted);

		// Contract has enough balance but callee traps because "2" is passed.
		let result = builder::bare_call(addr_bob)
			.data(
				AsRef::<[u8]>::as_ref(&addr_django)
					.iter()
					.chain(&2u32.to_le_bytes())
					.cloned()
					.collect(),
			)
			.build_and_unwrap_result();
		assert_return_code!(result, RuntimeReturnCode::CalleeTrapped);
	});
}

#[test]
fn instantiate_return_code() {
	let (caller_code, _caller_hash) = compile_module::<Test>("instantiate_return_code").unwrap();
	let (callee_code, callee_hash) = compile_module::<Test>("ok_trap_revert").unwrap();
	ExtBuilder::default().existential_deposit(50).build().execute_with(|| {
		let min_balance = Contracts::min_balance();
		let _ = <Test as Config>::Currency::set_balance(&ALICE, 1000 * min_balance);
		let _ = <Test as Config>::Currency::set_balance(&CHARLIE, 1000 * min_balance);
		let callee_hash = callee_hash.as_ref().to_vec();

		assert_ok!(builder::instantiate_with_code(callee_code).value(min_balance * 100).build());

		let addr = builder::bare_instantiate(Code::Upload(caller_code))
			.value(min_balance * 100)
			.build_and_unwrap_account_id();

		// Contract has only the minimal balance so any transfer will fail.
		<Test as Config>::Currency::set_balance(&addr, min_balance);
		let result = builder::bare_call(addr.clone())
			.data(callee_hash.clone())
			.build_and_unwrap_result();
		assert_return_code!(result, RuntimeReturnCode::TransferFailed);

		// Contract has enough balance but the passed code hash is invalid
		<Test as Config>::Currency::set_balance(&addr, min_balance + 10_000);
		let result = builder::bare_call(addr.clone()).data(vec![0; 33]).build_and_unwrap_result();
		assert_return_code!(result, RuntimeReturnCode::CodeNotFound);

		// Contract has enough balance but callee reverts because "1" is passed.
		let result = builder::bare_call(addr.clone())
			.data(callee_hash.iter().chain(&1u32.to_le_bytes()).cloned().collect())
			.build_and_unwrap_result();
		assert_return_code!(result, RuntimeReturnCode::CalleeReverted);

		// Contract has enough balance but callee traps because "2" is passed.
		let result = builder::bare_call(addr)
			.data(callee_hash.iter().chain(&2u32.to_le_bytes()).cloned().collect())
			.build_and_unwrap_result();
		assert_return_code!(result, RuntimeReturnCode::CalleeTrapped);
	});
}

#[test]
fn disabled_chain_extension_wont_deploy() {
	let (code, _hash) = compile_module::<Test>("chain_extension").unwrap();
	ExtBuilder::default().existential_deposit(50).build().execute_with(|| {
		let min_balance = Contracts::min_balance();
		let _ = <Test as Config>::Currency::set_balance(&ALICE, 1000 * min_balance);
		TestExtension::disable();
		assert_err_ignore_postinfo!(
			builder::instantiate_with_code(code).value(3 * min_balance).build(),
			<Error<Test>>::CodeRejected,
		);
	});
}

#[test]
fn disabled_chain_extension_errors_on_call() {
	let (code, _hash) = compile_module::<Test>("chain_extension").unwrap();
	ExtBuilder::default().existential_deposit(50).build().execute_with(|| {
		let min_balance = Contracts::min_balance();
		let _ = <Test as Config>::Currency::set_balance(&ALICE, 1000 * min_balance);
		let addr = builder::bare_instantiate(Code::Upload(code))
			.value(min_balance * 100)
			.build_and_unwrap_account_id();
		TestExtension::disable();
		assert_err_ignore_postinfo!(
			builder::call(addr.clone()).build(),
			Error::<Test>::CodeRejected,
		);
	});
}

#[test]
fn chain_extension_works() {
	let (code, _hash) = compile_module::<Test>("chain_extension").unwrap();
	ExtBuilder::default().existential_deposit(50).build().execute_with(|| {
		let min_balance = Contracts::min_balance();
		let _ = <Test as Config>::Currency::set_balance(&ALICE, 1000 * min_balance);
		let addr = builder::bare_instantiate(Code::Upload(code))
			.value(min_balance * 100)
			.build_and_unwrap_account_id();

		// 0 = read input buffer and pass it through as output
		let input: Vec<u8> = ExtensionInput { extension_id: 0, func_id: 0, extra: &[99] }.into();
		let result = builder::bare_call(addr.clone()).data(input.clone()).build();
		assert_eq!(TestExtension::last_seen_buffer(), input);
		assert_eq!(result.result.unwrap().data, input);

		// 1 = treat inputs as integer primitives and store the supplied integers
		builder::bare_call(addr.clone())
			.data(ExtensionInput { extension_id: 0, func_id: 1, extra: &[] }.into())
			.build_and_unwrap_result();
		assert_eq!(TestExtension::last_seen_input_len(), 4);

		// 2 = charge some extra weight (amount supplied in the fifth byte)
		let result = builder::bare_call(addr.clone())
			.data(ExtensionInput { extension_id: 0, func_id: 2, extra: &0u32.encode() }.into())
			.build();
		assert_ok!(result.result);
		let gas_consumed = result.gas_consumed;
		let result = builder::bare_call(addr.clone())
			.data(ExtensionInput { extension_id: 0, func_id: 2, extra: &42u32.encode() }.into())
			.build();
		assert_ok!(result.result);
		assert_eq!(result.gas_consumed.ref_time(), gas_consumed.ref_time() + 42);
		let result = builder::bare_call(addr.clone())
			.data(ExtensionInput { extension_id: 0, func_id: 2, extra: &95u32.encode() }.into())
			.build();
		assert_ok!(result.result);
		assert_eq!(result.gas_consumed.ref_time(), gas_consumed.ref_time() + 95);

		// 3 = diverging chain extension call that sets flags to 0x1 and returns a fixed buffer
		let result = builder::bare_call(addr.clone())
			.data(ExtensionInput { extension_id: 0, func_id: 3, extra: &[] }.into())
			.build_and_unwrap_result();
		assert_eq!(result.flags, ReturnFlags::REVERT);
		assert_eq!(result.data, vec![42, 99]);

		// diverging to second chain extension that sets flags to 0x1 and returns a fixed buffer
		// We set the MSB part to 1 (instead of 0) which routes the request into the second
		// extension
		let result = builder::bare_call(addr.clone())
			.data(ExtensionInput { extension_id: 1, func_id: 0, extra: &[] }.into())
			.build_and_unwrap_result();
		assert_eq!(result.flags, ReturnFlags::REVERT);
		assert_eq!(result.data, vec![0x4B, 0x1D]);

		// Diverging to third chain extension that is disabled
		// We set the MSB part to 2 (instead of 0) which routes the request into the third extension
		assert_err_ignore_postinfo!(
			builder::call(addr.clone())
				.data(ExtensionInput { extension_id: 2, func_id: 0, extra: &[] }.into())
				.build(),
			Error::<Test>::NoChainExtension,
		);
	});
}

#[test]
fn chain_extension_temp_storage_works() {
	let (code, _hash) = compile_module::<Test>("chain_extension_temp_storage").unwrap();
	ExtBuilder::default().existential_deposit(50).build().execute_with(|| {
		let min_balance = Contracts::min_balance();
		let _ = <Test as Config>::Currency::set_balance(&ALICE, 1000 * min_balance);
		let addr = builder::bare_instantiate(Code::Upload(code))
			.value(min_balance * 100)
			.build_and_unwrap_account_id();

		// Call func 0 and func 1 back to back.
		let stop_recursion = 0u8;
		let mut input: Vec<u8> = ExtensionInput { extension_id: 3, func_id: 0, extra: &[] }.into();
		input.extend_from_slice(
			ExtensionInput { extension_id: 3, func_id: 1, extra: &[stop_recursion] }
				.to_vec()
				.as_ref(),
		);

		assert_ok!(builder::bare_call(addr.clone()).data(input.clone()).build().result);
	})
}

#[test]
fn lazy_removal_works() {
	let (code, _hash) = compile_module::<Test>("self_destruct").unwrap();
	ExtBuilder::default().existential_deposit(50).build().execute_with(|| {
		let min_balance = Contracts::min_balance();
		let _ = <Test as Config>::Currency::set_balance(&ALICE, 1000 * min_balance);

		let addr = builder::bare_instantiate(Code::Upload(code))
			.value(min_balance * 100)
			.build_and_unwrap_account_id();

		let info = get_contract(&addr);
		let trie = &info.child_trie_info();

		// Put value into the contracts child trie
		child::put(trie, &[99], &42);

		// Terminate the contract
		assert_ok!(builder::call(addr.clone()).build());

		// Contract info should be gone
		assert!(!<ContractInfoOf::<Test>>::contains_key(&addr));

		// But value should be still there as the lazy removal did not run, yet.
		assert_matches!(child::get(trie, &[99]), Some(42));

		// Run the lazy removal
		Contracts::on_idle(System::block_number(), Weight::MAX);

		// Value should be gone now
		assert_matches!(child::get::<i32>(trie, &[99]), None);
	});
}

#[test]
fn lazy_batch_removal_works() {
	let (code, _hash) = compile_module::<Test>("self_destruct").unwrap();
	ExtBuilder::default().existential_deposit(50).build().execute_with(|| {
		let min_balance = Contracts::min_balance();
		let _ = <Test as Config>::Currency::set_balance(&ALICE, 1000 * min_balance);
		let mut tries: Vec<child::ChildInfo> = vec![];

		for i in 0..3u8 {
			let addr = builder::bare_instantiate(Code::Upload(code.clone()))
				.value(min_balance * 100)
				.salt(vec![i])
				.build_and_unwrap_account_id();

			let info = get_contract(&addr);
			let trie = &info.child_trie_info();

			// Put value into the contracts child trie
			child::put(trie, &[99], &42);

			// Terminate the contract. Contract info should be gone, but value should be still there
			// as the lazy removal did not run, yet.
			assert_ok!(builder::call(addr.clone()).build());

			assert!(!<ContractInfoOf::<Test>>::contains_key(&addr));
			assert_matches!(child::get(trie, &[99]), Some(42));

			tries.push(trie.clone())
		}

		// Run single lazy removal
		Contracts::on_idle(System::block_number(), Weight::MAX);

		// The single lazy removal should have removed all queued tries
		for trie in tries.iter() {
			assert_matches!(child::get::<i32>(trie, &[99]), None);
		}
	});
}

#[test]
fn lazy_removal_partial_remove_works() {
	let (code, _hash) = compile_module::<Test>("self_destruct").unwrap();

	// We create a contract with some extra keys above the weight limit
	let extra_keys = 7u32;
	let mut meter = WeightMeter::with_limit(Weight::from_parts(5_000_000_000, 100 * 1024));
	let (weight_per_key, max_keys) = ContractInfo::<Test>::deletion_budget(&meter);
	let vals: Vec<_> = (0..max_keys + extra_keys)
		.map(|i| (blake2_256(&i.encode()), (i as u32), (i as u32).encode()))
		.collect();

	let mut ext = ExtBuilder::default().existential_deposit(50).build();

	let trie = ext.execute_with(|| {
		let min_balance = Contracts::min_balance();
		let _ = <Test as Config>::Currency::set_balance(&ALICE, 1000 * min_balance);

		let addr = builder::bare_instantiate(Code::Upload(code))
			.value(min_balance * 100)
			.build_and_unwrap_account_id();

		let info = get_contract(&addr);

		// Put value into the contracts child trie
		for val in &vals {
			info.write(&Key::Fix(val.0), Some(val.2.clone()), None, false).unwrap();
		}
		<ContractInfoOf<Test>>::insert(&addr, info.clone());

		// Terminate the contract
		assert_ok!(builder::call(addr.clone()).build());

		// Contract info should be gone
		assert!(!<ContractInfoOf::<Test>>::contains_key(&addr));

		let trie = info.child_trie_info();

		// But value should be still there as the lazy removal did not run, yet.
		for val in &vals {
			assert_eq!(child::get::<u32>(&trie, &blake2_256(&val.0)), Some(val.1));
		}

		trie.clone()
	});

	// The lazy removal limit only applies to the backend but not to the overlay.
	// This commits all keys from the overlay to the backend.
	ext.commit_all().unwrap();

	ext.execute_with(|| {
		// Run the lazy removal
		ContractInfo::<Test>::process_deletion_queue_batch(&mut meter);

		// Weight should be exhausted because we could not even delete all keys
		assert!(!meter.can_consume(weight_per_key));

		let mut num_deleted = 0u32;
		let mut num_remaining = 0u32;

		for val in &vals {
			match child::get::<u32>(&trie, &blake2_256(&val.0)) {
				None => num_deleted += 1,
				Some(x) if x == val.1 => num_remaining += 1,
				Some(_) => panic!("Unexpected value in contract storage"),
			}
		}

		// All but one key is removed
		assert_eq!(num_deleted + num_remaining, vals.len() as u32);
		assert_eq!(num_deleted, max_keys);
		assert_eq!(num_remaining, extra_keys);
	});
}

#[test]
fn lazy_removal_does_no_run_on_low_remaining_weight() {
	let (code, _hash) = compile_module::<Test>("self_destruct").unwrap();
	ExtBuilder::default().existential_deposit(50).build().execute_with(|| {
		let min_balance = Contracts::min_balance();
		let _ = <Test as Config>::Currency::set_balance(&ALICE, 1000 * min_balance);

		let addr = builder::bare_instantiate(Code::Upload(code))
			.value(min_balance * 100)
			.build_and_unwrap_account_id();

		let info = get_contract(&addr);
		let trie = &info.child_trie_info();

		// Put value into the contracts child trie
		child::put(trie, &[99], &42);

		// Terminate the contract
		assert_ok!(builder::call(addr.clone()).build());

		// Contract info should be gone
		assert!(!<ContractInfoOf::<Test>>::contains_key(&addr));

		// But value should be still there as the lazy removal did not run, yet.
		assert_matches!(child::get(trie, &[99]), Some(42));

		// Assign a remaining weight which is too low for a successful deletion of the contract
		let low_remaining_weight =
			<<Test as Config>::WeightInfo as WeightInfo>::on_process_deletion_queue_batch();

		// Run the lazy removal
		Contracts::on_idle(System::block_number(), low_remaining_weight);

		// Value should still be there, since remaining weight was too low for removal
		assert_matches!(child::get::<i32>(trie, &[99]), Some(42));

		// Run the lazy removal while deletion_queue is not full
		Contracts::on_initialize(System::block_number());

		// Value should still be there, since deletion_queue was not full
		assert_matches!(child::get::<i32>(trie, &[99]), Some(42));

		// Run on_idle with max remaining weight, this should remove the value
		Contracts::on_idle(System::block_number(), Weight::MAX);

		// Value should be gone
		assert_matches!(child::get::<i32>(trie, &[99]), None);
	});
}

#[test]
fn lazy_removal_does_not_use_all_weight() {
	let (code, _hash) = compile_module::<Test>("self_destruct").unwrap();

	let mut meter = WeightMeter::with_limit(Weight::from_parts(5_000_000_000, 100 * 1024));
	let mut ext = ExtBuilder::default().existential_deposit(50).build();

	let (trie, vals, weight_per_key) = ext.execute_with(|| {
		let min_balance = Contracts::min_balance();
		let _ = <Test as Config>::Currency::set_balance(&ALICE, 1000 * min_balance);

		let addr = builder::bare_instantiate(Code::Upload(code))
			.value(min_balance * 100)
			.build_and_unwrap_account_id();

		let info = get_contract(&addr);
		let (weight_per_key, max_keys) = ContractInfo::<Test>::deletion_budget(&meter);
		assert!(max_keys > 0);

		// We create a contract with one less storage item than we can remove within the limit
		let vals: Vec<_> = (0..max_keys - 1)
			.map(|i| (blake2_256(&i.encode()), (i as u32), (i as u32).encode()))
			.collect();

		// Put value into the contracts child trie
		for val in &vals {
			info.write(&Key::Fix(val.0), Some(val.2.clone()), None, false).unwrap();
		}
		<ContractInfoOf<Test>>::insert(&addr, info.clone());

		// Terminate the contract
		assert_ok!(builder::call(addr.clone()).build());

		// Contract info should be gone
		assert!(!<ContractInfoOf::<Test>>::contains_key(&addr));

		let trie = info.child_trie_info();

		// But value should be still there as the lazy removal did not run, yet.
		for val in &vals {
			assert_eq!(child::get::<u32>(&trie, &blake2_256(&val.0)), Some(val.1));
		}

		(trie, vals, weight_per_key)
	});

	// The lazy removal limit only applies to the backend but not to the overlay.
	// This commits all keys from the overlay to the backend.
	ext.commit_all().unwrap();

	ext.execute_with(|| {
		// Run the lazy removal
		ContractInfo::<Test>::process_deletion_queue_batch(&mut meter);
		let base_weight =
			<<Test as Config>::WeightInfo as WeightInfo>::on_process_deletion_queue_batch();
		assert_eq!(meter.consumed(), weight_per_key.mul(vals.len() as _) + base_weight);

		// All the keys are removed
		for val in vals {
			assert_eq!(child::get::<u32>(&trie, &blake2_256(&val.0)), None);
		}
	});
}

#[test]
fn deletion_queue_ring_buffer_overflow() {
	let (code, _hash) = compile_module::<Test>("self_destruct").unwrap();
	let mut ext = ExtBuilder::default().existential_deposit(50).build();

	// setup the deletion queue with custom counters
	ext.execute_with(|| {
		let queue = DeletionQueueManager::from_test_values(u32::MAX - 1, u32::MAX - 1);
		<DeletionQueueCounter<Test>>::set(queue);
	});

	// commit the changes to the storage
	ext.commit_all().unwrap();

	ext.execute_with(|| {
		let min_balance = Contracts::min_balance();
		let _ = <Test as Config>::Currency::set_balance(&ALICE, 1000 * min_balance);
		let mut tries: Vec<child::ChildInfo> = vec![];

		// add 3 contracts to the deletion queue
		for i in 0..3u8 {
			let addr = builder::bare_instantiate(Code::Upload(code.clone()))
				.value(min_balance * 100)
				.salt(vec![i])
				.build_and_unwrap_account_id();

			let info = get_contract(&addr);
			let trie = &info.child_trie_info();

			// Put value into the contracts child trie
			child::put(trie, &[99], &42);

			// Terminate the contract. Contract info should be gone, but value should be still
			// there as the lazy removal did not run, yet.
			assert_ok!(builder::call(addr.clone()).build());

			assert!(!<ContractInfoOf::<Test>>::contains_key(&addr));
			assert_matches!(child::get(trie, &[99]), Some(42));

			tries.push(trie.clone())
		}

		// Run single lazy removal
		Contracts::on_idle(System::block_number(), Weight::MAX);

		// The single lazy removal should have removed all queued tries
		for trie in tries.iter() {
			assert_matches!(child::get::<i32>(trie, &[99]), None);
		}

		// insert and delete counter values should go from u32::MAX - 1 to 1
		assert_eq!(<DeletionQueueCounter<Test>>::get().as_test_tuple(), (1, 1));
	})
}
#[test]
fn refcounter() {
	let (wasm, code_hash) = compile_module::<Test>("self_destruct").unwrap();
	ExtBuilder::default().existential_deposit(50).build().execute_with(|| {
		let _ = <Test as Config>::Currency::set_balance(&ALICE, 1_000_000);
		let min_balance = Contracts::min_balance();

		// Create two contracts with the same code and check that they do in fact share it.
		let addr0 = builder::bare_instantiate(Code::Upload(wasm.clone()))
			.value(min_balance * 100)
			.salt(vec![0])
			.build_and_unwrap_account_id();
		let addr1 = builder::bare_instantiate(Code::Upload(wasm.clone()))
			.value(min_balance * 100)
			.salt(vec![1])
			.build_and_unwrap_account_id();
		assert_refcount!(code_hash, 2);

		// Sharing should also work with the usual instantiate call
		let addr2 = builder::bare_instantiate(Code::Existing(code_hash))
			.value(min_balance * 100)
			.salt(vec![2])
			.build_and_unwrap_account_id();
		assert_refcount!(code_hash, 3);

		// Terminating one contract should decrement the refcount
		assert_ok!(builder::call(addr0).build());
		assert_refcount!(code_hash, 2);

		// remove another one
		assert_ok!(builder::call(addr1).build());
		assert_refcount!(code_hash, 1);

		// Pristine code should still be there
		PristineCode::<Test>::get(code_hash).unwrap();

		// remove the last contract
		assert_ok!(builder::call(addr2).build());
		assert_refcount!(code_hash, 0);

		// refcount is `0` but code should still exists because it needs to be removed manually
		assert!(crate::PristineCode::<Test>::contains_key(&code_hash));
	});
}

#[test]
fn debug_message_works() {
	let (wasm, _code_hash) = compile_module::<Test>("debug_message_works").unwrap();

	ExtBuilder::default().existential_deposit(50).build().execute_with(|| {
		let _ = <Test as Config>::Currency::set_balance(&ALICE, 1_000_000);
		let addr = builder::bare_instantiate(Code::Upload(wasm))
			.value(30_000)
			.build_and_unwrap_account_id();
		let result = builder::bare_call(addr).debug(DebugInfo::UnsafeDebug).build();

		assert_matches!(result.result, Ok(_));
		assert_eq!(std::str::from_utf8(&result.debug_message).unwrap(), "Hello World!");
	});
}

#[test]
fn debug_message_logging_disabled() {
	let (wasm, _code_hash) = compile_module::<Test>("debug_message_logging_disabled").unwrap();

	ExtBuilder::default().existential_deposit(50).build().execute_with(|| {
		let _ = <Test as Config>::Currency::set_balance(&ALICE, 1_000_000);
		let addr = builder::bare_instantiate(Code::Upload(wasm))
			.value(30_000)
			.build_and_unwrap_account_id();
		// disable logging by passing `false`
		let result = builder::bare_call(addr.clone()).build();
		assert_matches!(result.result, Ok(_));
		// the dispatchables always run without debugging
		assert_ok!(Contracts::call(RuntimeOrigin::signed(ALICE), addr, 0, GAS_LIMIT, None, vec![]));
		assert!(result.debug_message.is_empty());
	});
}

#[test]
fn debug_message_invalid_utf8() {
	let (wasm, _code_hash) = compile_module::<Test>("debug_message_invalid_utf8").unwrap();

	ExtBuilder::default().existential_deposit(50).build().execute_with(|| {
		let _ = <Test as Config>::Currency::set_balance(&ALICE, 1_000_000);
		let addr = builder::bare_instantiate(Code::Upload(wasm))
			.value(30_000)
			.build_and_unwrap_account_id();
		let result = builder::bare_call(addr).debug(DebugInfo::UnsafeDebug).build();
		assert_ok!(result.result);
		assert!(result.debug_message.is_empty());
	});
}

#[test]
fn gas_estimation_for_subcalls() {
	let (caller_code, _caller_hash) = compile_module::<Test>("call_with_limit").unwrap();
	let (call_runtime_code, _caller_hash) = compile_module::<Test>("call_runtime").unwrap();
	let (dummy_code, _callee_hash) = compile_module::<Test>("dummy").unwrap();
	ExtBuilder::default().existential_deposit(50).build().execute_with(|| {
		let min_balance = Contracts::min_balance();
		let _ = <Test as Config>::Currency::set_balance(&ALICE, 2_000 * min_balance);

		let addr_caller = builder::bare_instantiate(Code::Upload(caller_code))
			.value(min_balance * 100)
			.build_and_unwrap_account_id();

		let addr_dummy = builder::bare_instantiate(Code::Upload(dummy_code))
			.value(min_balance * 100)
			.build_and_unwrap_account_id();

		let addr_call_runtime = builder::bare_instantiate(Code::Upload(call_runtime_code))
			.value(min_balance * 100)
			.build_and_unwrap_account_id();

		// Run the test for all of those weight limits for the subcall
		let weights = [
			Weight::zero(),
			GAS_LIMIT,
			GAS_LIMIT * 2,
			GAS_LIMIT / 5,
			Weight::from_parts(0, GAS_LIMIT.proof_size()),
			Weight::from_parts(GAS_LIMIT.ref_time(), 0),
		];

		// This call is passed to the sub call in order to create a large `required_weight`
		let runtime_call = RuntimeCall::Dummy(pallet_dummy::Call::overestimate_pre_charge {
			pre_charge: Weight::from_parts(10_000_000_000, 512 * 1024),
			actual_weight: Weight::from_parts(1, 1),
		})
		.encode();

		// Encodes which contract should be sub called with which input
		let sub_calls: [(&[u8], Vec<_>, bool); 2] = [
			(addr_dummy.as_ref(), vec![], false),
			(addr_call_runtime.as_ref(), runtime_call, true),
		];

		for weight in weights {
			for (sub_addr, sub_input, out_of_gas_in_subcall) in &sub_calls {
				let input: Vec<u8> = sub_addr
					.iter()
					.cloned()
					.chain(weight.ref_time().to_le_bytes())
					.chain(weight.proof_size().to_le_bytes())
					.chain(sub_input.clone())
					.collect();

				// Call in order to determine the gas that is required for this call
				let result = builder::bare_call(addr_caller.clone()).data(input.clone()).build();
				assert_ok!(&result.result);

				// If the out of gas happens in the subcall the caller contract
				// will just trap. Otherwise we would need to forward an error
				// code to signal that the sub contract ran out of gas.
				let error: DispatchError = if *out_of_gas_in_subcall {
					assert!(result.gas_required.all_gt(result.gas_consumed));
					<Error<Test>>::ContractTrapped.into()
				} else {
					assert_eq!(result.gas_required, result.gas_consumed);
					<Error<Test>>::OutOfGas.into()
				};

				// Make the same call using the estimated gas. Should succeed.
				assert_ok!(
					builder::bare_call(addr_caller.clone())
						.gas_limit(result.gas_required)
						.storage_deposit_limit(Some(result.storage_deposit.charge_or_zero()))
						.data(input.clone())
						.build()
						.result
				);

				// Check that it fails with too little ref_time
				assert_err!(
					builder::bare_call(addr_caller.clone())
						.gas_limit(result.gas_required.sub_ref_time(1))
						.storage_deposit_limit(Some(result.storage_deposit.charge_or_zero()))
						.data(input.clone())
						.build()
						.result,
					error,
				);

				// Check that it fails with too little proof_size
				assert_err!(
					builder::bare_call(addr_caller.clone())
						.gas_limit(result.gas_required.sub_proof_size(1))
						.storage_deposit_limit(Some(result.storage_deposit.charge_or_zero()))
						.data(input)
						.build()
						.result,
					error,
				);
			}
		}
	});
}

#[test]
fn gas_estimation_call_runtime() {
	let (caller_code, _caller_hash) = compile_module::<Test>("call_runtime").unwrap();
	ExtBuilder::default().existential_deposit(50).build().execute_with(|| {
		let min_balance = Contracts::min_balance();
		let _ = <Test as Config>::Currency::set_balance(&ALICE, 1000 * min_balance);
		let _ = <Test as Config>::Currency::set_balance(&CHARLIE, 1000 * min_balance);

		let addr_caller = builder::bare_instantiate(Code::Upload(caller_code))
			.value(min_balance * 100)
			.salt(vec![0])
			.build_and_unwrap_account_id();

		// Call something trivial with a huge gas limit so that we can observe the effects
		// of pre-charging. This should create a difference between consumed and required.
		let call = RuntimeCall::Dummy(pallet_dummy::Call::overestimate_pre_charge {
			pre_charge: Weight::from_parts(10_000_000, 1_000),
			actual_weight: Weight::from_parts(100, 100),
		});
		let result = builder::bare_call(addr_caller.clone()).data(call.encode()).build();
		// contract encodes the result of the dispatch runtime
		let outcome = u32::decode(&mut result.result.unwrap().data.as_ref()).unwrap();
		assert_eq!(outcome, 0);
		assert!(result.gas_required.all_gt(result.gas_consumed));

		// Make the same call using the required gas. Should succeed.
		assert_ok!(
			builder::bare_call(addr_caller)
				.gas_limit(result.gas_required)
				.data(call.encode())
				.build()
				.result
		);
	});
}

#[test]
fn call_runtime_reentrancy_guarded() {
	let (caller_code, _caller_hash) = compile_module::<Test>("call_runtime").unwrap();
	let (callee_code, _callee_hash) = compile_module::<Test>("dummy").unwrap();
	ExtBuilder::default().existential_deposit(50).build().execute_with(|| {
		let min_balance = Contracts::min_balance();
		let _ = <Test as Config>::Currency::set_balance(&ALICE, 1000 * min_balance);
		let _ = <Test as Config>::Currency::set_balance(&CHARLIE, 1000 * min_balance);

		let addr_caller = builder::bare_instantiate(Code::Upload(caller_code))
			.value(min_balance * 100)
			.salt(vec![0])
			.build_and_unwrap_account_id();

		let addr_callee = builder::bare_instantiate(Code::Upload(callee_code))
			.value(min_balance * 100)
			.salt(vec![1])
			.build_and_unwrap_account_id();

		// Call pallet_contracts call() dispatchable
		let call = RuntimeCall::Contracts(crate::Call::call {
			dest: addr_callee,
			value: 0,
			gas_limit: GAS_LIMIT / 3,
			storage_deposit_limit: None,
			data: vec![],
		});

		// Call runtime to re-enter back to contracts engine by
		// calling dummy contract
		let result = builder::bare_call(addr_caller.clone())
			.data(call.encode())
			.build_and_unwrap_result();
		// Call to runtime should fail because of the re-entrancy guard
		assert_return_code!(result, RuntimeReturnCode::CallRuntimeFailed);
	});
}

#[test]
fn ecdsa_recover() {
	let (wasm, _code_hash) = compile_module::<Test>("ecdsa_recover").unwrap();

	ExtBuilder::default().existential_deposit(50).build().execute_with(|| {
		let _ = <Test as Config>::Currency::set_balance(&ALICE, 1_000_000);

		// Instantiate the ecdsa_recover contract.
		let addr = builder::bare_instantiate(Code::Upload(wasm))
			.value(100_000)
			.build_and_unwrap_account_id();

		#[rustfmt::skip]
		let signature: [u8; 65] = [
			161, 234, 203,  74, 147, 96,  51, 212,   5, 174, 231,   9, 142,  48, 137, 201,
			162, 118, 192,  67, 239, 16,  71, 216, 125,  86, 167, 139,  70,   7,  86, 241,
			 33,  87, 154, 251,  81, 29, 160,   4, 176, 239,  88, 211, 244, 232, 232,  52,
			211, 234, 100, 115, 230, 47,  80,  44, 152, 166,  62,  50,   8,  13,  86, 175,
			 28,
		];
		#[rustfmt::skip]
		let message_hash: [u8; 32] = [
			162, 28, 244, 179, 96, 76, 244, 178, 188,  83, 230, 248, 143, 106,  77, 117,
			239, 95, 244, 171, 65, 95,  62, 153, 174, 166, 182,  28, 130,  73, 196, 208
		];
		#[rustfmt::skip]
		const EXPECTED_COMPRESSED_PUBLIC_KEY: [u8; 33] = [
			  2, 121, 190, 102, 126, 249, 220, 187, 172, 85, 160,  98, 149, 206, 135, 11,
			  7,   2, 155, 252, 219,  45, 206,  40, 217, 89, 242, 129,  91,  22, 248, 23,
			152,
		];
		let mut params = vec![];
		params.extend_from_slice(&signature);
		params.extend_from_slice(&message_hash);
		assert!(params.len() == 65 + 32);
		let result = builder::bare_call(addr.clone()).data(params).build_and_unwrap_result();
		assert!(!result.did_revert());
		assert_eq!(result.data, EXPECTED_COMPRESSED_PUBLIC_KEY);
	})
}

#[test]
fn bare_instantiate_returns_events() {
	let (wasm, _code_hash) = compile_module::<Test>("transfer_return_code").unwrap();
	ExtBuilder::default().existential_deposit(50).build().execute_with(|| {
		let min_balance = Contracts::min_balance();
		let _ = <Test as Config>::Currency::set_balance(&ALICE, 1000 * min_balance);

		let result = builder::bare_instantiate(Code::Upload(wasm))
			.value(min_balance * 100)
			.collect_events(CollectEvents::UnsafeCollect)
			.build();

		let events = result.events.unwrap();
		assert!(!events.is_empty());
		assert_eq!(events, System::events());
	});
}

#[test]
fn bare_instantiate_does_not_return_events() {
	let (wasm, _code_hash) = compile_module::<Test>("transfer_return_code").unwrap();
	ExtBuilder::default().existential_deposit(50).build().execute_with(|| {
		let min_balance = Contracts::min_balance();
		let _ = <Test as Config>::Currency::set_balance(&ALICE, 1000 * min_balance);

		let result = builder::bare_instantiate(Code::Upload(wasm)).value(min_balance * 100).build();

		let events = result.events;
		assert!(!System::events().is_empty());
		assert!(events.is_none());
	});
}

#[test]
fn bare_call_returns_events() {
	let (wasm, _code_hash) = compile_module::<Test>("transfer_return_code").unwrap();
	ExtBuilder::default().existential_deposit(50).build().execute_with(|| {
		let min_balance = Contracts::min_balance();
		let _ = <Test as Config>::Currency::set_balance(&ALICE, 1000 * min_balance);

		let addr = builder::bare_instantiate(Code::Upload(wasm))
			.value(min_balance * 100)
			.build_and_unwrap_account_id();

		let result = builder::bare_call(addr.clone())
			.collect_events(CollectEvents::UnsafeCollect)
			.build();

		let events = result.events.unwrap();
		assert_return_code!(&result.result.unwrap(), RuntimeReturnCode::Success);
		assert!(!events.is_empty());
		assert_eq!(events, System::events());
	});
}

#[test]
fn bare_call_does_not_return_events() {
	let (wasm, _code_hash) = compile_module::<Test>("transfer_return_code").unwrap();
	ExtBuilder::default().existential_deposit(50).build().execute_with(|| {
		let min_balance = Contracts::min_balance();
		let _ = <Test as Config>::Currency::set_balance(&ALICE, 1000 * min_balance);

		let addr = builder::bare_instantiate(Code::Upload(wasm))
			.value(min_balance * 100)
			.build_and_unwrap_account_id();

		let result = builder::bare_call(addr.clone()).build();

		let events = result.events;
		assert_return_code!(&result.result.unwrap(), RuntimeReturnCode::Success);
		assert!(!System::events().is_empty());
		assert!(events.is_none());
	});
}

#[test]
fn sr25519_verify() {
	let (wasm, _code_hash) = compile_module::<Test>("sr25519_verify").unwrap();

	ExtBuilder::default().existential_deposit(50).build().execute_with(|| {
		let _ = <Test as Config>::Currency::set_balance(&ALICE, 1_000_000);

		// Instantiate the sr25519_verify contract.
		let addr = builder::bare_instantiate(Code::Upload(wasm))
			.value(100_000)
			.build_and_unwrap_account_id();

		let call_with = |message: &[u8; 11]| {
			// Alice's signature for "hello world"
			#[rustfmt::skip]
			let signature: [u8; 64] = [
				184, 49, 74, 238, 78, 165, 102, 252, 22, 92, 156, 176, 124, 118, 168, 116, 247,
				99, 0, 94, 2, 45, 9, 170, 73, 222, 182, 74, 60, 32, 75, 64, 98, 174, 69, 55, 83,
				85, 180, 98, 208, 75, 231, 57, 205, 62, 4, 105, 26, 136, 172, 17, 123, 99, 90, 255,
				228, 54, 115, 63, 30, 207, 205, 131,
			];

			// Alice's public key
			#[rustfmt::skip]
			let public_key: [u8; 32] = [
				212, 53, 147, 199, 21, 253, 211, 28, 97, 20, 26, 189, 4, 169, 159, 214, 130, 44,
				133, 88, 133, 76, 205, 227, 154, 86, 132, 231, 165, 109, 162, 125,
			];

			let mut params = vec![];
			params.extend_from_slice(&signature);
			params.extend_from_slice(&public_key);
			params.extend_from_slice(message);

			builder::bare_call(addr.clone()).data(params).build_and_unwrap_result()
		};

		// verification should succeed for "hello world"
		assert_return_code!(call_with(&b"hello world"), RuntimeReturnCode::Success);

		// verification should fail for other messages
		assert_return_code!(call_with(&b"hello worlD"), RuntimeReturnCode::Sr25519VerifyFailed);
	});
}

#[test]
fn failed_deposit_charge_should_roll_back_call() {
	let (wasm_caller, _) = compile_module::<Test>("call_runtime_and_call").unwrap();
	let (wasm_callee, _) = compile_module::<Test>("store_call").unwrap();
	const ED: u64 = 200;

	let execute = || {
		ExtBuilder::default().existential_deposit(ED).build().execute_with(|| {
			let _ = <Test as Config>::Currency::set_balance(&ALICE, 1_000_000);

			// Instantiate both contracts.
			let addr_caller = builder::bare_instantiate(Code::Upload(wasm_caller.clone()))
				.build_and_unwrap_account_id();
			let addr_callee = builder::bare_instantiate(Code::Upload(wasm_callee.clone()))
				.build_and_unwrap_account_id();

			// Give caller proxy access to Alice.
			assert_ok!(Proxy::add_proxy(RuntimeOrigin::signed(ALICE), addr_caller.clone(), (), 0));

			// Create a Proxy call that will attempt to transfer away Alice's balance.
			let transfer_call =
				Box::new(RuntimeCall::Balances(pallet_balances::Call::transfer_allow_death {
					dest: CHARLIE,
					value: pallet_balances::Pallet::<Test>::free_balance(&ALICE) - 2 * ED,
				}));

			// Wrap the transfer call in a proxy call.
			let transfer_proxy_call = RuntimeCall::Proxy(pallet_proxy::Call::proxy {
				real: ALICE,
				force_proxy_type: Some(()),
				call: transfer_call,
			});

			let data = (
				(ED - DepositPerItem::get()) as u32, // storage length
				addr_callee,
				transfer_proxy_call,
			);

			<Pallet<Test>>::call(
				RuntimeOrigin::signed(ALICE),
				addr_caller.clone(),
				0,
				GAS_LIMIT,
				None,
				data.encode(),
			)
		})
	};

	// With a low enough deposit per byte, the call should succeed.
	let result = execute().unwrap();

	// Bump the deposit per byte to a high value to trigger a FundsUnavailable error.
	DEPOSIT_PER_BYTE.with(|c| *c.borrow_mut() = 20);
	assert_err_with_weight!(execute(), TokenError::FundsUnavailable, result.actual_weight);
}

#[test]
fn upload_code_works() {
	let (wasm, code_hash) = compile_module::<Test>("dummy").unwrap();

	ExtBuilder::default().existential_deposit(100).build().execute_with(|| {
		let _ = <Test as Config>::Currency::set_balance(&ALICE, 1_000_000);

		// Drop previous events
		initialize_block(2);

		assert!(!PristineCode::<Test>::contains_key(&code_hash));

		assert_ok!(Contracts::upload_code(
			RuntimeOrigin::signed(ALICE),
			wasm,
			Some(codec::Compact(1_000)),
			Determinism::Enforced,
		));
		// Ensure the contract was stored and get expected deposit amount to be reserved.
		let deposit_expected = expected_deposit(ensure_stored(code_hash));

		assert_eq!(
			System::events(),
			vec![EventRecord {
				phase: Phase::Initialization,
				event: RuntimeEvent::Contracts(crate::Event::CodeStored {
					code_hash,
					deposit_held: deposit_expected,
					uploader: ALICE
				}),
				topics: vec![code_hash],
			},]
		);
	});
}

#[test]
fn upload_code_limit_too_low() {
	let (wasm, _code_hash) = compile_module::<Test>("dummy").unwrap();
	let deposit_expected = expected_deposit(wasm.len());
	let deposit_insufficient = deposit_expected.saturating_sub(1);

	ExtBuilder::default().existential_deposit(100).build().execute_with(|| {
		let _ = <Test as Config>::Currency::set_balance(&ALICE, 1_000_000);

		// Drop previous events
		initialize_block(2);

		assert_noop!(
			Contracts::upload_code(
				RuntimeOrigin::signed(ALICE),
				wasm,
				Some(codec::Compact(deposit_insufficient)),
				Determinism::Enforced
			),
			<Error<Test>>::StorageDepositLimitExhausted,
		);

		assert_eq!(System::events(), vec![]);
	});
}

#[test]
fn upload_code_not_enough_balance() {
	let (wasm, _code_hash) = compile_module::<Test>("dummy").unwrap();
	let deposit_expected = expected_deposit(wasm.len());
	let deposit_insufficient = deposit_expected.saturating_sub(1);

	ExtBuilder::default().existential_deposit(100).build().execute_with(|| {
		let _ = <Test as Config>::Currency::set_balance(&ALICE, deposit_insufficient);

		// Drop previous events
		initialize_block(2);

		assert_noop!(
			Contracts::upload_code(
				RuntimeOrigin::signed(ALICE),
				wasm,
				Some(codec::Compact(1_000)),
				Determinism::Enforced
			),
			<Error<Test>>::StorageDepositNotEnoughFunds,
		);

		assert_eq!(System::events(), vec![]);
	});
}

#[test]
fn remove_code_works() {
	let (wasm, code_hash) = compile_module::<Test>("dummy").unwrap();

	ExtBuilder::default().existential_deposit(100).build().execute_with(|| {
		let _ = <Test as Config>::Currency::set_balance(&ALICE, 1_000_000);

		// Drop previous events
		initialize_block(2);

		assert_ok!(Contracts::upload_code(
			RuntimeOrigin::signed(ALICE),
			wasm,
			Some(codec::Compact(1_000)),
			Determinism::Enforced,
		));
		// Ensure the contract was stored and get expected deposit amount to be reserved.
		let deposit_expected = expected_deposit(ensure_stored(code_hash));

		assert_ok!(Contracts::remove_code(RuntimeOrigin::signed(ALICE), code_hash));
		assert_eq!(
			System::events(),
			vec![
				EventRecord {
					phase: Phase::Initialization,
					event: RuntimeEvent::Contracts(crate::Event::CodeStored {
						code_hash,
						deposit_held: deposit_expected,
						uploader: ALICE
					}),
					topics: vec![code_hash],
				},
				EventRecord {
					phase: Phase::Initialization,
					event: RuntimeEvent::Contracts(crate::Event::CodeRemoved {
						code_hash,
						deposit_released: deposit_expected,
						remover: ALICE
					}),
					topics: vec![code_hash],
				},
			]
		);
	});
}

#[test]
fn remove_code_wrong_origin() {
	let (wasm, code_hash) = compile_module::<Test>("dummy").unwrap();

	ExtBuilder::default().existential_deposit(100).build().execute_with(|| {
		let _ = <Test as Config>::Currency::set_balance(&ALICE, 1_000_000);

		// Drop previous events
		initialize_block(2);

		assert_ok!(Contracts::upload_code(
			RuntimeOrigin::signed(ALICE),
			wasm,
			Some(codec::Compact(1_000)),
			Determinism::Enforced,
		));
		// Ensure the contract was stored and get expected deposit amount to be reserved.
		let deposit_expected = expected_deposit(ensure_stored(code_hash));

		assert_noop!(
			Contracts::remove_code(RuntimeOrigin::signed(BOB), code_hash),
			sp_runtime::traits::BadOrigin,
		);

		assert_eq!(
			System::events(),
			vec![EventRecord {
				phase: Phase::Initialization,
				event: RuntimeEvent::Contracts(crate::Event::CodeStored {
					code_hash,
					deposit_held: deposit_expected,
					uploader: ALICE
				}),
				topics: vec![code_hash],
			},]
		);
	});
}

#[test]
fn remove_code_in_use() {
	let (wasm, code_hash) = compile_module::<Test>("dummy").unwrap();

	ExtBuilder::default().existential_deposit(100).build().execute_with(|| {
		let _ = <Test as Config>::Currency::set_balance(&ALICE, 1_000_000);

		assert_ok!(builder::instantiate_with_code(wasm).build());

		// Drop previous events
		initialize_block(2);

		assert_noop!(
			Contracts::remove_code(RuntimeOrigin::signed(ALICE), code_hash),
			<Error<Test>>::CodeInUse,
		);

		assert_eq!(System::events(), vec![]);
	});
}

#[test]
fn remove_code_not_found() {
	let (_wasm, code_hash) = compile_module::<Test>("dummy").unwrap();

	ExtBuilder::default().existential_deposit(100).build().execute_with(|| {
		let _ = <Test as Config>::Currency::set_balance(&ALICE, 1_000_000);

		// Drop previous events
		initialize_block(2);

		assert_noop!(
			Contracts::remove_code(RuntimeOrigin::signed(ALICE), code_hash),
			<Error<Test>>::CodeNotFound,
		);

		assert_eq!(System::events(), vec![]);
	});
}

#[test]
fn instantiate_with_zero_balance_works() {
	let (wasm, code_hash) = compile_module::<Test>("dummy").unwrap();
	ExtBuilder::default().existential_deposit(200).build().execute_with(|| {
		let _ = <Test as Config>::Currency::set_balance(&ALICE, 1_000_000);
		let min_balance = Contracts::min_balance();

		// Drop previous events
		initialize_block(2);

		// Instantiate the BOB contract.
		let addr = builder::bare_instantiate(Code::Upload(wasm)).build_and_unwrap_account_id();

		// Ensure the contract was stored and get expected deposit amount to be reserved.
		let deposit_expected = expected_deposit(ensure_stored(code_hash));

		// Make sure the account exists even though no free balance was send
		assert_eq!(<Test as Config>::Currency::free_balance(&addr), min_balance);
		assert_eq!(
			<Test as Config>::Currency::total_balance(&addr),
			min_balance + test_utils::contract_info_storage_deposit(&addr)
		);

		assert_eq!(
			System::events(),
			vec![
				EventRecord {
					phase: Phase::Initialization,
					event: RuntimeEvent::Contracts(crate::Event::CodeStored {
						code_hash,
						deposit_held: deposit_expected,
						uploader: ALICE
					}),
					topics: vec![code_hash],
				},
				EventRecord {
					phase: Phase::Initialization,
					event: RuntimeEvent::System(frame_system::Event::NewAccount {
						account: addr.clone(),
					}),
					topics: vec![],
				},
				EventRecord {
					phase: Phase::Initialization,
					event: RuntimeEvent::Balances(pallet_balances::Event::Endowed {
						account: addr.clone(),
						free_balance: min_balance,
					}),
					topics: vec![],
				},
				EventRecord {
					phase: Phase::Initialization,
					event: RuntimeEvent::Balances(pallet_balances::Event::Transfer {
						from: ALICE,
						to: addr.clone(),
						amount: min_balance,
					}),
					topics: vec![],
				},
				EventRecord {
					phase: Phase::Initialization,
					event: RuntimeEvent::Contracts(crate::Event::Instantiated {
						deployer: ALICE,
						contract: addr.clone(),
					}),
					topics: vec![hash(&ALICE), hash(&addr)],
				},
				EventRecord {
					phase: Phase::Initialization,
					event: RuntimeEvent::Contracts(
						pallet_contracts::Event::StorageDepositTransferredAndHeld {
							from: ALICE,
							to: addr.clone(),
							amount: test_utils::contract_info_storage_deposit(&addr),
						}
					),
					topics: vec![hash(&ALICE), hash(&addr)],
				},
			]
		);
	});
}

#[test]
fn instantiate_with_below_existential_deposit_works() {
	let (wasm, code_hash) = compile_module::<Test>("dummy").unwrap();
	ExtBuilder::default().existential_deposit(200).build().execute_with(|| {
		let _ = <Test as Config>::Currency::set_balance(&ALICE, 1_000_000);
		let min_balance = Contracts::min_balance();
		let value = 50;

		// Drop previous events
		initialize_block(2);

		// Instantiate the BOB contract.
		let addr = builder::bare_instantiate(Code::Upload(wasm))
			.value(value)
			.build_and_unwrap_account_id();

		// Ensure the contract was stored and get expected deposit amount to be reserved.
		let deposit_expected = expected_deposit(ensure_stored(code_hash));
		// Make sure the account exists even though not enough free balance was send
		assert_eq!(<Test as Config>::Currency::free_balance(&addr), min_balance + value);
		assert_eq!(
			<Test as Config>::Currency::total_balance(&addr),
			min_balance + value + test_utils::contract_info_storage_deposit(&addr)
		);

		assert_eq!(
			System::events(),
			vec![
				EventRecord {
					phase: Phase::Initialization,
					event: RuntimeEvent::Contracts(crate::Event::CodeStored {
						code_hash,
						deposit_held: deposit_expected,
						uploader: ALICE
					}),
					topics: vec![code_hash],
				},
				EventRecord {
					phase: Phase::Initialization,
					event: RuntimeEvent::System(frame_system::Event::NewAccount {
						account: addr.clone()
					}),
					topics: vec![],
				},
				EventRecord {
					phase: Phase::Initialization,
					event: RuntimeEvent::Balances(pallet_balances::Event::Endowed {
						account: addr.clone(),
						free_balance: min_balance,
					}),
					topics: vec![],
				},
				EventRecord {
					phase: Phase::Initialization,
					event: RuntimeEvent::Balances(pallet_balances::Event::Transfer {
						from: ALICE,
						to: addr.clone(),
						amount: min_balance,
					}),
					topics: vec![],
				},
				EventRecord {
					phase: Phase::Initialization,
					event: RuntimeEvent::Balances(pallet_balances::Event::Transfer {
						from: ALICE,
						to: addr.clone(),
						amount: 50,
					}),
					topics: vec![],
				},
				EventRecord {
					phase: Phase::Initialization,
					event: RuntimeEvent::Contracts(crate::Event::Instantiated {
						deployer: ALICE,
						contract: addr.clone(),
					}),
					topics: vec![hash(&ALICE), hash(&addr)],
				},
				EventRecord {
					phase: Phase::Initialization,
					event: RuntimeEvent::Contracts(
						pallet_contracts::Event::StorageDepositTransferredAndHeld {
							from: ALICE,
							to: addr.clone(),
							amount: test_utils::contract_info_storage_deposit(&addr),
						}
					),
					topics: vec![hash(&ALICE), hash(&addr)],
				},
			]
		);
	});
}

#[test]
fn storage_deposit_works() {
	let (wasm, _code_hash) = compile_module::<Test>("multi_store").unwrap();
	ExtBuilder::default().existential_deposit(200).build().execute_with(|| {
		let _ = <Test as Config>::Currency::set_balance(&ALICE, 1_000_000);

		let addr = builder::bare_instantiate(Code::Upload(wasm)).build_and_unwrap_account_id();

		let mut deposit = test_utils::contract_info_storage_deposit(&addr);

		// Drop previous events
		initialize_block(2);

		// Create storage
		assert_ok!(builder::call(addr.clone())
			.value(42)
			.data((1_000u32, 5_000u32).encode())
			.build());
		// 4 is for creating 2 storage items
		let charged0 = 4 + 1_000 + 5_000;
		deposit += charged0;
		assert_eq!(get_contract(&addr).total_deposit(), deposit);

		// Add more storage (but also remove some)
		assert_ok!(builder::call(addr.clone()).data((2_000u32, 4_900u32).encode()).build());
		let charged1 = 1_000 - 100;
		deposit += charged1;
		assert_eq!(get_contract(&addr).total_deposit(), deposit);

		// Remove more storage (but also add some)
		assert_ok!(builder::call(addr.clone()).data((2_100u32, 900u32).encode()).build());
		// -1 for numeric instability
		let refunded0 = 4_000 - 100 - 1;
		deposit -= refunded0;
		assert_eq!(get_contract(&addr).total_deposit(), deposit);

		assert_eq!(
			System::events(),
			vec![
				EventRecord {
					phase: Phase::Initialization,
					event: RuntimeEvent::Balances(pallet_balances::Event::Transfer {
						from: ALICE,
						to: addr.clone(),
						amount: 42,
					}),
					topics: vec![],
				},
				EventRecord {
					phase: Phase::Initialization,
					event: RuntimeEvent::Contracts(crate::Event::Called {
						caller: Origin::from_account_id(ALICE),
						contract: addr.clone(),
					}),
					topics: vec![hash(&Origin::<Test>::from_account_id(ALICE)), hash(&addr)],
				},
				EventRecord {
					phase: Phase::Initialization,
					event: RuntimeEvent::Contracts(
						pallet_contracts::Event::StorageDepositTransferredAndHeld {
							from: ALICE,
							to: addr.clone(),
							amount: charged0,
						}
					),
					topics: vec![hash(&ALICE), hash(&addr)],
				},
				EventRecord {
					phase: Phase::Initialization,
					event: RuntimeEvent::Contracts(crate::Event::Called {
						caller: Origin::from_account_id(ALICE),
						contract: addr.clone(),
					}),
					topics: vec![hash(&Origin::<Test>::from_account_id(ALICE)), hash(&addr)],
				},
				EventRecord {
					phase: Phase::Initialization,
					event: RuntimeEvent::Contracts(
						pallet_contracts::Event::StorageDepositTransferredAndHeld {
							from: ALICE,
							to: addr.clone(),
							amount: charged1,
						}
					),
					topics: vec![hash(&ALICE), hash(&addr)],
				},
				EventRecord {
					phase: Phase::Initialization,
					event: RuntimeEvent::Contracts(crate::Event::Called {
						caller: Origin::from_account_id(ALICE),
						contract: addr.clone(),
					}),
					topics: vec![hash(&Origin::<Test>::from_account_id(ALICE)), hash(&addr)],
				},
				EventRecord {
					phase: Phase::Initialization,
					event: RuntimeEvent::Contracts(
						pallet_contracts::Event::StorageDepositTransferredAndReleased {
							from: addr.clone(),
							to: ALICE,
							amount: refunded0,
						}
					),
					topics: vec![hash(&addr.clone()), hash(&ALICE)],
				},
			]
		);
	});
}

#[test]
fn storage_deposit_callee_works() {
	let (wasm_caller, _code_hash_caller) = compile_module::<Test>("call").unwrap();
	let (wasm_callee, _code_hash_callee) = compile_module::<Test>("store_call").unwrap();
	ExtBuilder::default().existential_deposit(200).build().execute_with(|| {
		let _ = <Test as Config>::Currency::set_balance(&ALICE, 1_000_000);
		let min_balance = Contracts::min_balance();

		// Create both contracts: Constructors do nothing.
		let addr_caller =
			builder::bare_instantiate(Code::Upload(wasm_caller)).build_and_unwrap_account_id();
		let addr_callee =
			builder::bare_instantiate(Code::Upload(wasm_callee)).build_and_unwrap_account_id();

		assert_ok!(builder::call(addr_caller).data((100u32, &addr_callee).encode()).build());

		let callee = get_contract(&addr_callee);
		let deposit = DepositPerByte::get() * 100 + DepositPerItem::get() * 1;

		assert_eq!(test_utils::get_balance(&addr_callee), min_balance);
		assert_eq!(
			callee.total_deposit(),
			deposit + test_utils::contract_info_storage_deposit(&addr_callee)
		);
	});
}

#[test]
fn set_code_extrinsic() {
	let (wasm, code_hash) = compile_module::<Test>("dummy").unwrap();
	let (new_wasm, new_code_hash) = compile_module::<Test>("crypto_hashes").unwrap();

	assert_ne!(code_hash, new_code_hash);

	ExtBuilder::default().existential_deposit(100).build().execute_with(|| {
		let _ = <Test as Config>::Currency::set_balance(&ALICE, 1_000_000);

		let addr = builder::bare_instantiate(Code::Upload(wasm)).build_and_unwrap_account_id();

		assert_ok!(Contracts::upload_code(
			RuntimeOrigin::signed(ALICE),
			new_wasm,
			None,
			Determinism::Enforced
		));

		// Drop previous events
		initialize_block(2);

		assert_eq!(get_contract(&addr).code_hash, code_hash);
		assert_refcount!(&code_hash, 1);
		assert_refcount!(&new_code_hash, 0);

		// only root can execute this extrinsic
		assert_noop!(
			Contracts::set_code(RuntimeOrigin::signed(ALICE), addr.clone(), new_code_hash),
			sp_runtime::traits::BadOrigin,
		);
		assert_eq!(get_contract(&addr).code_hash, code_hash);
		assert_refcount!(&code_hash, 1);
		assert_refcount!(&new_code_hash, 0);
		assert_eq!(System::events(), vec![]);

		// contract must exist
		assert_noop!(
			Contracts::set_code(RuntimeOrigin::root(), BOB, new_code_hash),
			<Error<Test>>::ContractNotFound,
		);
		assert_eq!(get_contract(&addr).code_hash, code_hash);
		assert_refcount!(&code_hash, 1);
		assert_refcount!(&new_code_hash, 0);
		assert_eq!(System::events(), vec![]);

		// new code hash must exist
		assert_noop!(
			Contracts::set_code(RuntimeOrigin::root(), addr.clone(), Default::default()),
			<Error<Test>>::CodeNotFound,
		);
		assert_eq!(get_contract(&addr).code_hash, code_hash);
		assert_refcount!(&code_hash, 1);
		assert_refcount!(&new_code_hash, 0);
		assert_eq!(System::events(), vec![]);

		// successful call
		assert_ok!(Contracts::set_code(RuntimeOrigin::root(), addr.clone(), new_code_hash));
		assert_eq!(get_contract(&addr).code_hash, new_code_hash);
		assert_refcount!(&code_hash, 0);
		assert_refcount!(&new_code_hash, 1);
		assert_eq!(
			System::events(),
			vec![EventRecord {
				phase: Phase::Initialization,
				event: RuntimeEvent::Contracts(pallet_contracts::Event::ContractCodeUpdated {
					contract: addr.clone(),
					new_code_hash,
					old_code_hash: code_hash,
				}),
				topics: vec![hash(&addr), new_code_hash, code_hash],
			},]
		);
	});
}

#[test]
fn slash_cannot_kill_account() {
	let (wasm, _code_hash) = compile_module::<Test>("dummy").unwrap();
	ExtBuilder::default().existential_deposit(200).build().execute_with(|| {
		let value = 700;
		let _ = <Test as Config>::Currency::set_balance(&ALICE, 1_000_000);
		let min_balance = Contracts::min_balance();

		let addr = builder::bare_instantiate(Code::Upload(wasm))
			.value(value)
			.build_and_unwrap_account_id();

		// Drop previous events
		initialize_block(2);

		let info_deposit = test_utils::contract_info_storage_deposit(&addr);

		assert_eq!(
			test_utils::get_balance_on_hold(&HoldReason::StorageDepositReserve.into(), &addr),
			info_deposit
		);

		assert_eq!(
			<Test as Config>::Currency::total_balance(&addr),
			info_deposit + value + min_balance
		);

		// Try to destroy the account of the contract by slashing the total balance.
		// The account does not get destroyed because slashing only affects the balance held under
		// certain `reason`. Slashing can for example happen if the contract takes part in staking.
		let _ = <Test as Config>::Currency::slash(
			&HoldReason::StorageDepositReserve.into(),
			&addr,
			<Test as Config>::Currency::total_balance(&addr),
		);

		// Slashing only removed the balance held.
		assert_eq!(<Test as Config>::Currency::total_balance(&addr), value + min_balance);
	});
}

#[test]
fn contract_reverted() {
	let (wasm, code_hash) = compile_module::<Test>("return_with_data").unwrap();

	ExtBuilder::default().existential_deposit(100).build().execute_with(|| {
		let _ = <Test as Config>::Currency::set_balance(&ALICE, 1_000_000);
		let flags = ReturnFlags::REVERT;
		let buffer = [4u8, 8, 15, 16, 23, 42];
		let input = (flags.bits(), buffer).encode();

		// We just upload the code for later use
		assert_ok!(Contracts::upload_code(
			RuntimeOrigin::signed(ALICE),
			wasm.clone(),
			None,
			Determinism::Enforced
		));

		// Calling extrinsic: revert leads to an error
		assert_err_ignore_postinfo!(
			builder::instantiate(code_hash).data(input.clone()).build(),
			<Error<Test>>::ContractReverted,
		);

		// Calling extrinsic: revert leads to an error
		assert_err_ignore_postinfo!(
			builder::instantiate_with_code(wasm).data(input.clone()).build(),
			<Error<Test>>::ContractReverted,
		);

		// Calling directly: revert leads to success but the flags indicate the error
		// This is just a different way of transporting the error that allows the read out
		// the `data` which is only there on success. Obviously, the contract isn't
		// instantiated.
		let result = builder::bare_instantiate(Code::Existing(code_hash))
			.data(input.clone())
			.build_and_unwrap_result();
		assert_eq!(result.result.flags, flags);
		assert_eq!(result.result.data, buffer);
		assert!(!<ContractInfoOf<Test>>::contains_key(result.account_id));

		// Pass empty flags and therefore successfully instantiate the contract for later use.
		let addr = builder::bare_instantiate(Code::Existing(code_hash))
			.data(ReturnFlags::empty().bits().encode())
			.build_and_unwrap_account_id();

		// Calling extrinsic: revert leads to an error
		assert_err_ignore_postinfo!(
			builder::call(addr.clone()).data(input.clone()).build(),
			<Error<Test>>::ContractReverted,
		);

		// Calling directly: revert leads to success but the flags indicate the error
		let result = builder::bare_call(addr.clone()).data(input).build_and_unwrap_result();
		assert_eq!(result.flags, flags);
		assert_eq!(result.data, buffer);
	});
}

#[test]
fn set_code_hash() {
	let (wasm, code_hash) = compile_module::<Test>("set_code_hash").unwrap();
	let (new_wasm, new_code_hash) = compile_module::<Test>("new_set_code_hash_contract").unwrap();

	ExtBuilder::default().existential_deposit(100).build().execute_with(|| {
		let _ = <Test as Config>::Currency::set_balance(&ALICE, 1_000_000);

		// Instantiate the 'caller'
		let contract_addr = builder::bare_instantiate(Code::Upload(wasm))
			.value(300_000)
			.build_and_unwrap_account_id();
		// upload new code
		assert_ok!(Contracts::upload_code(
			RuntimeOrigin::signed(ALICE),
			new_wasm.clone(),
			None,
			Determinism::Enforced
		));

		System::reset_events();

		// First call sets new code_hash and returns 1
		let result = builder::bare_call(contract_addr.clone())
			.data(new_code_hash.as_ref().to_vec())
			.debug(DebugInfo::UnsafeDebug)
			.build_and_unwrap_result();
		assert_return_code!(result, 1);

		// Second calls new contract code that returns 2
		let result = builder::bare_call(contract_addr.clone())
			.debug(DebugInfo::UnsafeDebug)
			.build_and_unwrap_result();
		assert_return_code!(result, 2);

		// Checking for the last event only
		assert_eq!(
			&System::events(),
			&[
				EventRecord {
					phase: Phase::Initialization,
					event: RuntimeEvent::Contracts(crate::Event::ContractCodeUpdated {
						contract: contract_addr.clone(),
						new_code_hash,
						old_code_hash: code_hash,
					}),
					topics: vec![hash(&contract_addr), new_code_hash, code_hash],
				},
				EventRecord {
					phase: Phase::Initialization,
					event: RuntimeEvent::Contracts(crate::Event::Called {
						caller: Origin::from_account_id(ALICE),
						contract: contract_addr.clone(),
					}),
					topics: vec![
						hash(&Origin::<Test>::from_account_id(ALICE)),
						hash(&contract_addr)
					],
				},
				EventRecord {
					phase: Phase::Initialization,
					event: RuntimeEvent::Contracts(crate::Event::Called {
						caller: Origin::from_account_id(ALICE),
						contract: contract_addr.clone(),
					}),
					topics: vec![
						hash(&Origin::<Test>::from_account_id(ALICE)),
						hash(&contract_addr)
					],
				},
			],
		);
	});
}

#[test]
fn storage_deposit_limit_is_enforced() {
	let (wasm, _code_hash) = compile_module::<Test>("store_call").unwrap();
	ExtBuilder::default().existential_deposit(200).build().execute_with(|| {
		let _ = <Test as Config>::Currency::set_balance(&ALICE, 1_000_000);
		let min_balance = Contracts::min_balance();

		// Setting insufficient storage_deposit should fail.
		assert_err!(
			builder::bare_instantiate(Code::Upload(wasm.clone()))
				// expected deposit is 2 * ed + 3 for the call
				.storage_deposit_limit(Some((2 * min_balance + 3 - 1).into()))
				.build()
				.result,
			<Error<Test>>::StorageDepositLimitExhausted,
		);

		// Instantiate the BOB contract.
		let addr = builder::bare_instantiate(Code::Upload(wasm)).build_and_unwrap_account_id();

		let info_deposit = test_utils::contract_info_storage_deposit(&addr);
		// Check that the BOB contract has been instantiated and has the minimum balance
		assert_eq!(get_contract(&addr).total_deposit(), info_deposit);
		assert_eq!(<Test as Config>::Currency::total_balance(&addr), info_deposit + min_balance);

		// Create 1 byte of storage with a price of per byte,
		// setting insufficient deposit limit, as it requires 3 Balance:
		// 2 for the item added + 1 for the new storage item.
		assert_err_ignore_postinfo!(
			builder::call(addr.clone())
				.storage_deposit_limit(Some(codec::Compact(2)))
				.data(1u32.to_le_bytes().to_vec())
				.build(),
			<Error<Test>>::StorageDepositLimitExhausted,
		);

		// To check that deposit limit fallbacks to DefaultDepositLimit,
		// we customize it here.
		DEFAULT_DEPOSIT_LIMIT.with(|c| *c.borrow_mut() = 3);

		// Create 1 byte of storage, should cost 3 Balance:
		// 2 for the item added + 1 for the new storage item.
		// Should pass as it fallbacks to DefaultDepositLimit.
		assert_ok!(builder::call(addr.clone()).data(1u32.to_le_bytes().to_vec()).build());

		// Use 4 more bytes of the storage for the same item, which requires 4 Balance.
		// Should fail as DefaultDepositLimit is 3 and hence isn't enough.
		assert_err_ignore_postinfo!(
			builder::call(addr.clone()).data(5u32.to_le_bytes().to_vec()).build(),
			<Error<Test>>::StorageDepositLimitExhausted,
		);
	});
}

#[test]
fn deposit_limit_in_nested_calls() {
	let (wasm_caller, _code_hash_caller) =
		compile_module::<Test>("create_storage_and_call").unwrap();
	let (wasm_callee, _code_hash_callee) = compile_module::<Test>("store_call").unwrap();
	ExtBuilder::default().existential_deposit(200).build().execute_with(|| {
		let _ = <Test as Config>::Currency::set_balance(&ALICE, 1_000_000);

		// Create both contracts: Constructors do nothing.
		let addr_caller =
			builder::bare_instantiate(Code::Upload(wasm_caller)).build_and_unwrap_account_id();
		let addr_callee =
			builder::bare_instantiate(Code::Upload(wasm_callee)).build_and_unwrap_account_id();

		// Create 100 bytes of storage with a price of per byte
		// This is 100 Balance + 2 Balance for the item
		assert_ok!(builder::call(addr_callee.clone())
			.storage_deposit_limit(Some(codec::Compact(102)))
			.data(100u32.to_le_bytes().to_vec())
			.build());

		// We do not remove any storage but add a storage item of 12 bytes in the caller
		// contract. This would cost 12 + 2 = 14 Balance.
		// The nested call doesn't get a special limit, which is set by passing 0 to it.
		// This should fail as the specified parent's limit is less than the cost: 13 <
		// 14.
		assert_err_ignore_postinfo!(
			builder::call(addr_caller.clone())
				.storage_deposit_limit(Some(codec::Compact(13)))
				.data((100u32, &addr_callee, 0u64).encode())
				.build(),
			<Error<Test>>::StorageDepositLimitExhausted,
		);
		// Now we specify the parent's limit high enough to cover the caller's storage additions.
		// However, we use a single byte more in the callee, hence the storage deposit should be 15
		// Balance.
		// The nested call doesn't get a special limit, which is set by passing 0 to it.
		// This should fail as the specified parent's limit is less than the cost: 14
		// < 15.
		assert_err_ignore_postinfo!(
			builder::call(addr_caller.clone())
				.storage_deposit_limit(Some(codec::Compact(14)))
				.data((101u32, &addr_callee, 0u64).encode())
				.build(),
			<Error<Test>>::StorageDepositLimitExhausted,
		);

		// Now we specify the parent's limit high enough to cover both the caller's and callee's
		// storage additions. However, we set a special deposit limit of 1 Balance for the nested
		// call. This should fail as callee adds up 2 bytes to the storage, meaning that the nested
		// call should have a deposit limit of at least 2 Balance. The sub-call should be rolled
		// back, which is covered by the next test case.
		assert_err_ignore_postinfo!(
			builder::call(addr_caller.clone())
				.storage_deposit_limit(Some(codec::Compact(16)))
				.data((102u32, &addr_callee, 1u64).encode())
				.build(),
			<Error<Test>>::StorageDepositLimitExhausted,
		);

		// Refund in the callee contract but not enough to cover the 14 Balance required by the
		// caller. Note that if previous sub-call wouldn't roll back, this call would pass making
		// the test case fail. We don't set a special limit for the nested call here.
		assert_err_ignore_postinfo!(
			builder::call(addr_caller.clone())
				.storage_deposit_limit(Some(codec::Compact(0)))
				.data((87u32, &addr_callee, 0u64).encode())
				.build(),
			<Error<Test>>::StorageDepositLimitExhausted,
		);

		let _ = <Test as Config>::Currency::set_balance(&ALICE, 1_000);

		// Require more than the sender's balance.
		// We don't set a special limit for the nested call.
		assert_err_ignore_postinfo!(
			builder::call(addr_caller.clone())
				.data((1200u32, &addr_callee, 1u64).encode())
				.build(),
			<Error<Test>>::StorageDepositLimitExhausted,
		);

		// Same as above but allow for the additional deposit of 1 Balance in parent.
		// We set the special deposit limit of 1 Balance for the nested call, which isn't
		// enforced as callee frees up storage. This should pass.
		assert_ok!(builder::call(addr_caller.clone())
			.storage_deposit_limit(Some(codec::Compact(1)))
			.data((87u32, &addr_callee, 1u64).encode())
			.build());
	});
}

#[test]
fn deposit_limit_in_nested_instantiate() {
	let (wasm_caller, _code_hash_caller) =
		compile_module::<Test>("create_storage_and_instantiate").unwrap();
	let (wasm_callee, code_hash_callee) = compile_module::<Test>("store_deploy").unwrap();
	const ED: u64 = 5;
	ExtBuilder::default().existential_deposit(ED).build().execute_with(|| {
		let _ = <Test as Config>::Currency::set_balance(&ALICE, 1_000_000);
		let _ = <Test as Config>::Currency::set_balance(&BOB, 1_000_000);
		// Create caller contract
		let addr_caller = builder::bare_instantiate(Code::Upload(wasm_caller))
			.value(10_000u64) // this balance is later passed to the deployed contract
			.build_and_unwrap_account_id();
		// Deploy a contract to get its occupied storage size
		let addr = builder::bare_instantiate(Code::Upload(wasm_callee))
			.data(vec![0, 0, 0, 0])
			.build_and_unwrap_account_id();

		let callee_info_len = ContractInfoOf::<Test>::get(&addr).unwrap().encoded_size() as u64;

		// We don't set a special deposit limit for the nested instantiation.
		//
		// The deposit limit set for the parent is insufficient for the instantiation, which
		// requires:
		// - callee_info_len + 2 for storing the new contract info,
		// - ED for deployed contract account,
		// - 2 for the storage item of 0 bytes being created in the callee constructor
		// or (callee_info_len + 2 + ED + 2) Balance in total.
		//
		// Provided the limit is set to be 1 Balance less,
		// this call should fail on the return from the caller contract.
		assert_err_ignore_postinfo!(
			builder::call(addr_caller.clone())
				.origin(RuntimeOrigin::signed(BOB))
				.storage_deposit_limit(Some(codec::Compact(callee_info_len + 2 + ED + 1)))
				.data((0u32, &code_hash_callee, 0u64).encode())
				.build(),
			<Error<Test>>::StorageDepositLimitExhausted,
		);
		// The charges made on instantiation should be rolled back.
		assert_eq!(<Test as Config>::Currency::free_balance(&BOB), 1_000_000);

		// Now we give enough limit for the instantiation itself, but require for 1 more storage
		// byte in the constructor. Hence +1 Balance to the limit is needed. This should fail on the
		// return from constructor.
		assert_err_ignore_postinfo!(
			builder::call(addr_caller.clone())
				.origin(RuntimeOrigin::signed(BOB))
				.storage_deposit_limit(Some(codec::Compact(callee_info_len + 2 + ED + 2)))
				.data((1u32, &code_hash_callee, 0u64).encode())
				.build(),
			<Error<Test>>::StorageDepositLimitExhausted,
		);
		// The charges made on the instantiation should be rolled back.
		assert_eq!(<Test as Config>::Currency::free_balance(&BOB), 1_000_000);

		// Now we set enough limit in parent call, but an insufficient limit for child instantiate.
		// This should fail during the charging for the instantiation in
		// `RawMeter::charge_instantiate()`
		assert_err_ignore_postinfo!(
			builder::call(addr_caller.clone())
				.origin(RuntimeOrigin::signed(BOB))
				.storage_deposit_limit(Some(codec::Compact(callee_info_len + 2 + ED + 2)))
				.data((0u32, &code_hash_callee, callee_info_len + 2 + ED + 1).encode())
				.build(),
			<Error<Test>>::StorageDepositLimitExhausted,
		);
		// The charges made on the instantiation should be rolled back.
		assert_eq!(<Test as Config>::Currency::free_balance(&BOB), 1_000_000);

		// Same as above but requires for single added storage
		// item of 1 byte to be covered by the limit, which implies 3 more Balance.
		// Now we set enough limit for the parent call, but insufficient limit for child
		// instantiate. This should fail right after the constructor execution.
		assert_err_ignore_postinfo!(
			builder::call(addr_caller.clone())
				.origin(RuntimeOrigin::signed(BOB))
				.storage_deposit_limit(Some(codec::Compact(callee_info_len + 2 + ED + 3))) // enough parent limit
				.data((1u32, &code_hash_callee, callee_info_len + 2 + ED + 2).encode())
				.build(),
			<Error<Test>>::StorageDepositLimitExhausted,
		);
		// The charges made on the instantiation should be rolled back.
		assert_eq!(<Test as Config>::Currency::free_balance(&BOB), 1_000_000);

		// Set enough deposit limit for the child instantiate. This should succeed.
		let result = builder::bare_call(addr_caller.clone())
			.origin(BOB)
			.storage_deposit_limit(Some(codec::Compact(callee_info_len + 2 + ED + 4).into()))
			.data((1u32, &code_hash_callee, callee_info_len + 2 + ED + 3).encode())
			.build();

		let returned = result.result.unwrap();
		// All balance of the caller except ED has been transferred to the callee.
		// No deposit has been taken from it.
		assert_eq!(<Test as Config>::Currency::free_balance(&addr_caller), ED);
		// Get address of the deployed contract.
		let addr_callee = AccountId32::from_slice(&returned.data[0..32]).unwrap();
		// 10_000 should be sent to callee from the caller contract, plus ED to be sent from the
		// origin.
		assert_eq!(<Test as Config>::Currency::free_balance(&addr_callee), 10_000 + ED);
		// The origin should be charged with:
		//  - callee instantiation deposit = (callee_info_len + 2)
		//  - callee account ED
		//  - for writing an item of 1 byte to storage = 3 Balance
		assert_eq!(
			<Test as Config>::Currency::free_balance(&BOB),
			1_000_000 - (callee_info_len + 2 + ED + 3)
		);
		// Check that deposit due to be charged still includes these 3 Balance
		assert_eq!(result.storage_deposit.charge_or_zero(), (callee_info_len + 2 + ED + 3))
	});
}

#[test]
fn deposit_limit_honors_liquidity_restrictions() {
	let (wasm, _code_hash) = compile_module::<Test>("store_call").unwrap();
	ExtBuilder::default().existential_deposit(200).build().execute_with(|| {
		let bobs_balance = 1_000;
		let _ = <Test as Config>::Currency::set_balance(&ALICE, 1_000_000);
		let _ = <Test as Config>::Currency::set_balance(&BOB, bobs_balance);
		let min_balance = Contracts::min_balance();

		// Instantiate the BOB contract.
		let addr = builder::bare_instantiate(Code::Upload(wasm)).build_and_unwrap_account_id();

		let info_deposit = test_utils::contract_info_storage_deposit(&addr);
		// Check that the contract has been instantiated and has the minimum balance
		assert_eq!(get_contract(&addr).total_deposit(), info_deposit);
		assert_eq!(<Test as Config>::Currency::total_balance(&addr), info_deposit + min_balance);

		// check that the hold is honored
		<Test as Config>::Currency::hold(
			&HoldReason::CodeUploadDepositReserve.into(),
			&BOB,
			bobs_balance - min_balance,
		)
		.unwrap();
		assert_err_ignore_postinfo!(
			builder::call(addr.clone())
				.origin(RuntimeOrigin::signed(BOB))
				.storage_deposit_limit(Some(codec::Compact(200)))
				.data(100u32.to_le_bytes().to_vec())
				.build(),
			<Error<Test>>::StorageDepositNotEnoughFunds,
		);
		assert_eq!(<Test as Config>::Currency::free_balance(&BOB), min_balance);
	});
}

#[test]
fn deposit_limit_honors_existential_deposit() {
	let (wasm, _code_hash) = compile_module::<Test>("store_call").unwrap();
	ExtBuilder::default().existential_deposit(200).build().execute_with(|| {
		let _ = <Test as Config>::Currency::set_balance(&ALICE, 1_000_000);
		let _ = <Test as Config>::Currency::set_balance(&BOB, 1_000);
		let min_balance = Contracts::min_balance();

		// Instantiate the BOB contract.
		let addr = builder::bare_instantiate(Code::Upload(wasm)).build_and_unwrap_account_id();

		let info_deposit = test_utils::contract_info_storage_deposit(&addr);

		// Check that the contract has been instantiated and has the minimum balance
		assert_eq!(get_contract(&addr).total_deposit(), info_deposit);
		assert_eq!(<Test as Config>::Currency::total_balance(&addr), min_balance + info_deposit);

		// check that the deposit can't bring the account below the existential deposit
		assert_err_ignore_postinfo!(
			builder::call(addr.clone())
				.origin(RuntimeOrigin::signed(BOB))
				.storage_deposit_limit(Some(codec::Compact(900)))
				.data(100u32.to_le_bytes().to_vec())
				.build(),
			<Error<Test>>::StorageDepositNotEnoughFunds,
		);
		assert_eq!(<Test as Config>::Currency::free_balance(&BOB), 1_000);
	});
}

#[test]
fn deposit_limit_honors_min_leftover() {
	let (wasm, _code_hash) = compile_module::<Test>("store_call").unwrap();
	ExtBuilder::default().existential_deposit(200).build().execute_with(|| {
		let _ = <Test as Config>::Currency::set_balance(&ALICE, 1_000_000);
		let _ = <Test as Config>::Currency::set_balance(&BOB, 1_000);
		let min_balance = Contracts::min_balance();

		// Instantiate the BOB contract.
		let addr = builder::bare_instantiate(Code::Upload(wasm)).build_and_unwrap_account_id();

		let info_deposit = test_utils::contract_info_storage_deposit(&addr);

		// Check that the contract has been instantiated and has the minimum balance and the storage
		// deposit
		assert_eq!(get_contract(&addr).total_deposit(), info_deposit);
		assert_eq!(<Test as Config>::Currency::total_balance(&addr), info_deposit + min_balance);

		// check that the minimum leftover (value send) is considered
		assert_err_ignore_postinfo!(
			builder::call(addr.clone())
				.origin(RuntimeOrigin::signed(BOB))
				.value(400)
				.storage_deposit_limit(Some(codec::Compact(500)))
				.data(100u32.to_le_bytes().to_vec())
				.build(),
			<Error<Test>>::StorageDepositNotEnoughFunds,
		);
		assert_eq!(<Test as Config>::Currency::free_balance(&BOB), 1_000);
	});
}

#[test]
fn upload_should_enforce_deterministic_mode_when_possible() {
	let upload = |fixture, determinism| {
		let (wasm, code_hash) = compile_module::<Test>(fixture).unwrap();
		ExtBuilder::default()
			.build()
			.execute_with(|| -> Result<Determinism, DispatchError> {
				let _ = <Test as Config>::Currency::set_balance(&ALICE, 1_000_000);
				Contracts::bare_upload_code(ALICE, wasm, None, determinism)?;
				let info = CodeInfoOf::<Test>::get(code_hash).unwrap();
				Ok(info.determinism())
			})
	};

	assert_eq!(upload("dummy", Determinism::Enforced), Ok(Determinism::Enforced));
	assert_eq!(upload("dummy", Determinism::Relaxed), Ok(Determinism::Enforced));
	assert_eq!(upload("float_instruction", Determinism::Relaxed), Ok(Determinism::Relaxed));
	assert!(upload("float_instruction", Determinism::Enforced).is_err());
}

#[test]
fn cannot_instantiate_indeterministic_code() {
	let (wasm, code_hash) = compile_module::<Test>("float_instruction").unwrap();
	let (caller_wasm, _) = compile_module::<Test>("instantiate_return_code").unwrap();
	ExtBuilder::default().existential_deposit(200).build().execute_with(|| {
		let _ = <Test as Config>::Currency::set_balance(&ALICE, 1_000_000);

		// Try to instantiate directly from code
		assert_err_ignore_postinfo!(
			builder::instantiate_with_code(wasm.clone()).build(),
			<Error<Test>>::CodeRejected,
		);
		assert_err!(
			builder::bare_instantiate(Code::Upload(wasm.clone())).build().result,
			<Error<Test>>::CodeRejected,
		);

		// Try to upload a non-deterministic code as deterministic
		assert_err!(
			Contracts::upload_code(
				RuntimeOrigin::signed(ALICE),
				wasm.clone(),
				None,
				Determinism::Enforced
			),
			<Error<Test>>::CodeRejected,
		);

		// Try to instantiate from already stored indeterministic code hash
		assert_ok!(Contracts::upload_code(
			RuntimeOrigin::signed(ALICE),
			wasm,
			None,
			Determinism::Relaxed,
		));

		assert_err_ignore_postinfo!(
			builder::instantiate(code_hash).build(),
			<Error<Test>>::Indeterministic,
		);
		assert_err!(
			builder::bare_instantiate(Code::Existing(code_hash)).build().result,
			<Error<Test>>::Indeterministic,
		);

		// Deploy contract which instantiates another contract
		let addr =
			builder::bare_instantiate(Code::Upload(caller_wasm)).build_and_unwrap_account_id();

		// Try to instantiate `code_hash` from another contract in deterministic mode
		assert_err!(
			builder::bare_call(addr.clone()).data(code_hash.encode()).build().result,
			<Error<Test>>::Indeterministic,
		);

		// Instantiations are not allowed even in non-determinism mode
		assert_err!(
			builder::bare_call(addr.clone()).data(code_hash.encode()).build().result,
			<Error<Test>>::Indeterministic,
		);
	});
}

#[test]
fn cannot_set_code_indeterministic_code() {
	let (wasm, code_hash) = compile_module::<Test>("float_instruction").unwrap();
	let (caller_wasm, _) = compile_module::<Test>("set_code_hash").unwrap();
	ExtBuilder::default().existential_deposit(200).build().execute_with(|| {
		let _ = <Test as Config>::Currency::set_balance(&ALICE, 1_000_000);

		// Put the non-deterministic contract on-chain
		assert_ok!(Contracts::upload_code(
			RuntimeOrigin::signed(ALICE),
			wasm,
			None,
			Determinism::Relaxed,
		));

		// Create the contract that will call `seal_set_code_hash`
		let caller_addr =
			builder::bare_instantiate(Code::Upload(caller_wasm)).build_and_unwrap_account_id();

		// We do not allow to set the code hash to a non-deterministic wasm
		assert_err!(
			builder::bare_call(caller_addr.clone()).data(code_hash.encode()).build().result,
			<Error<Test>>::Indeterministic,
		);
	});
}

#[test]
fn delegate_call_indeterministic_code() {
	let (wasm, code_hash) = compile_module::<Test>("float_instruction").unwrap();
	let (caller_wasm, _) = compile_module::<Test>("delegate_call_simple").unwrap();
	ExtBuilder::default().existential_deposit(200).build().execute_with(|| {
		let _ = <Test as Config>::Currency::set_balance(&ALICE, 1_000_000);

		// Put the non-deterministic contract on-chain
		assert_ok!(Contracts::upload_code(
			RuntimeOrigin::signed(ALICE),
			wasm,
			None,
			Determinism::Relaxed,
		));

		// Create the contract that will call `seal_delegate_call`
		let caller_addr =
			builder::bare_instantiate(Code::Upload(caller_wasm)).build_and_unwrap_account_id();

		// The delegate call will fail in deterministic mode
		assert_err!(
			builder::bare_call(caller_addr.clone()).data(code_hash.encode()).build().result,
			<Error<Test>>::Indeterministic,
		);

		// The delegate call will work on non-deterministic mode
		assert_ok!(
			builder::bare_call(caller_addr.clone())
				.data(code_hash.encode())
				.determinism(Determinism::Relaxed)
				.build()
				.result
		);
	});
}

#[test]
fn locking_delegate_dependency_works() {
	// set hash lock up deposit to 30%, to test deposit calculation.
	CODE_HASH_LOCKUP_DEPOSIT_PERCENT.with(|c| *c.borrow_mut() = Perbill::from_percent(30));
	MAX_DELEGATE_DEPENDENCIES.with(|c| *c.borrow_mut() = 1);

	let (wasm_caller, self_code_hash) =
		compile_module::<Test>("locking_delegate_dependency").unwrap();
	let (wasm_callee, code_hash) = compile_module::<Test>("dummy").unwrap();
	let (wasm_other, other_code_hash) = compile_module::<Test>("call").unwrap();

	// Define inputs with various actions to test locking / unlocking delegate_dependencies.
	// See the contract for more details.
	let noop_input = (0u32, code_hash);
	let lock_delegate_dependency_input = (1u32, code_hash);
	let unlock_delegate_dependency_input = (2u32, code_hash);
	let terminate_input = (3u32, code_hash);

	// Instantiate the caller contract with the given input.
	let instantiate = |input: &(u32, H256)| {
		builder::bare_instantiate(Code::Upload(wasm_caller.clone()))
			.data(input.encode())
			.build()
	};

	// Call contract with the given input.
	let call = |addr_caller: &AccountId32, input: &(u32, H256)| {
		builder::bare_call(addr_caller.clone()).data(input.encode()).build()
	};
	const ED: u64 = 2000;
	ExtBuilder::default().existential_deposit(ED).build().execute_with(|| {
		let _ = Balances::set_balance(&ALICE, 1_000_000);

		// Instantiate with lock_delegate_dependency should fail since the code is not yet on chain.
		assert_err!(
			instantiate(&lock_delegate_dependency_input).result,
			Error::<Test>::CodeNotFound
		);

		// Upload the delegated code.
		let CodeUploadReturnValue { deposit, .. } =
			Contracts::bare_upload_code(ALICE, wasm_callee.clone(), None, Determinism::Enforced)
				.unwrap();

		// Instantiate should now work.
		let addr_caller = instantiate(&lock_delegate_dependency_input).result.unwrap().account_id;

		// There should be a dependency and a deposit.
		let contract = test_utils::get_contract(&addr_caller);

		let dependency_deposit = &CodeHashLockupDepositPercent::get().mul_ceil(deposit);
		assert_eq!(contract.delegate_dependencies().get(&code_hash), Some(dependency_deposit));
		assert_eq!(
			test_utils::get_balance_on_hold(
				&HoldReason::StorageDepositReserve.into(),
				&addr_caller
			),
			dependency_deposit + contract.storage_base_deposit()
		);

		// Removing the code should fail, since we have added a dependency.
		assert_err!(
			Contracts::remove_code(RuntimeOrigin::signed(ALICE), code_hash),
			<Error<Test>>::CodeInUse
		);

		// Locking an already existing dependency should fail.
		assert_err!(
			call(&addr_caller, &lock_delegate_dependency_input).result,
			Error::<Test>::DelegateDependencyAlreadyExists
		);

		// Locking self should fail.
		assert_err!(
			call(&addr_caller, &(1u32, self_code_hash)).result,
			Error::<Test>::CannotAddSelfAsDelegateDependency
		);

		// Locking more than the maximum allowed delegate_dependencies should fail.
		Contracts::bare_upload_code(ALICE, wasm_other, None, Determinism::Enforced).unwrap();
		assert_err!(
			call(&addr_caller, &(1u32, other_code_hash)).result,
			Error::<Test>::MaxDelegateDependenciesReached
		);

		// Unlocking dependency should work.
		assert_ok!(call(&addr_caller, &unlock_delegate_dependency_input).result);

		// Dependency should be removed, and deposit should be returned.
		let contract = test_utils::get_contract(&addr_caller);
		assert!(contract.delegate_dependencies().is_empty());
		assert_eq!(
			test_utils::get_balance_on_hold(
				&HoldReason::StorageDepositReserve.into(),
				&addr_caller
			),
			contract.storage_base_deposit()
		);

		// Removing a nonexistent dependency should fail.
		assert_err!(
			call(&addr_caller, &unlock_delegate_dependency_input).result,
			Error::<Test>::DelegateDependencyNotFound
		);

		// Locking a dependency with a storage limit too low should fail.
		DEFAULT_DEPOSIT_LIMIT.with(|c| *c.borrow_mut() = dependency_deposit - 1);
		assert_err!(
			call(&addr_caller, &lock_delegate_dependency_input).result,
			Error::<Test>::StorageDepositLimitExhausted
		);

		// Since we unlocked the dependency we should now be able to remove the code.
		assert_ok!(Contracts::remove_code(RuntimeOrigin::signed(ALICE), code_hash));

		// Calling should fail since the delegated contract is not on chain anymore.
		assert_err!(call(&addr_caller, &noop_input).result, Error::<Test>::ContractTrapped);

		// Restore initial deposit limit and add the dependency back.
		DEFAULT_DEPOSIT_LIMIT.with(|c| *c.borrow_mut() = 10_000_000);
		Contracts::bare_upload_code(ALICE, wasm_callee, None, Determinism::Enforced).unwrap();
		call(&addr_caller, &lock_delegate_dependency_input).result.unwrap();

		// Call terminate should work, and return the deposit.
		let balance_before = test_utils::get_balance(&ALICE);
		assert_ok!(call(&addr_caller, &terminate_input).result);
		assert_eq!(
			test_utils::get_balance(&ALICE),
			ED + balance_before + contract.storage_base_deposit() + dependency_deposit
		);

		// Terminate should also remove the dependency, so we can remove the code.
		assert_ok!(Contracts::remove_code(RuntimeOrigin::signed(ALICE), code_hash));
	});
}

#[test]
fn native_dependency_deposit_works() {
	let (wasm, code_hash) = compile_module::<Test>("set_code_hash").unwrap();
	let (dummy_wasm, dummy_code_hash) = compile_module::<Test>("dummy").unwrap();

	// Set hash lock up deposit to 30%, to test deposit calculation.
	CODE_HASH_LOCKUP_DEPOSIT_PERCENT.with(|c| *c.borrow_mut() = Perbill::from_percent(30));

	// Test with both existing and uploaded code
	for code in [Code::Upload(wasm.clone()), Code::Existing(code_hash)] {
		ExtBuilder::default().build().execute_with(|| {
			let _ = Balances::set_balance(&ALICE, 1_000_000);
			let lockup_deposit_percent = CodeHashLockupDepositPercent::get();

			// Upload the dummy contract,
			Contracts::upload_code(
				RuntimeOrigin::signed(ALICE),
				dummy_wasm.clone(),
				None,
				Determinism::Enforced,
			)
			.unwrap();

			// Upload `set_code_hash` contracts if using Code::Existing.
			let add_upload_deposit = match code {
				Code::Existing(_) => {
					Contracts::upload_code(
						RuntimeOrigin::signed(ALICE),
						wasm.clone(),
						None,
						Determinism::Enforced,
					)
					.unwrap();
					false
				},
				Code::Upload(_) => true,
			};

			// Instantiate the set_code_hash contract.
			let res = builder::bare_instantiate(code).build();

			let addr = res.result.unwrap().account_id;
			let base_deposit = test_utils::contract_info_storage_deposit(&addr);
			let upload_deposit = test_utils::get_code_deposit(&code_hash);
			let extra_deposit = add_upload_deposit.then(|| upload_deposit).unwrap_or_default();

			// Check initial storage_deposit
			// The base deposit should be: contract_info_storage_deposit + 30% * deposit
			let deposit =
				extra_deposit + base_deposit + lockup_deposit_percent.mul_ceil(upload_deposit);

			assert_eq!(res.storage_deposit.charge_or_zero(), deposit + Contracts::min_balance());

			// call set_code_hash
			builder::bare_call(addr.clone())
				.data(dummy_code_hash.encode())
				.build_and_unwrap_result();

			// Check updated storage_deposit
			let code_deposit = test_utils::get_code_deposit(&dummy_code_hash);
			let deposit = base_deposit + lockup_deposit_percent.mul_ceil(code_deposit);
			assert_eq!(test_utils::get_contract(&addr).storage_base_deposit(), deposit);

			assert_eq!(
				test_utils::get_balance_on_hold(&HoldReason::StorageDepositReserve.into(), &addr),
				deposit
			);
		});
	}
}

#[test]
fn reentrance_count_works_with_call() {
	let (wasm, _code_hash) = compile_module::<Test>("reentrance_count_call").unwrap();

	ExtBuilder::default().existential_deposit(100).build().execute_with(|| {
		let _ = <Test as Config>::Currency::set_balance(&ALICE, 1_000_000);

		let contract_addr = builder::bare_instantiate(Code::Upload(wasm))
			.value(300_000)
			.build_and_unwrap_account_id();

		// passing reentrant count to the input
		let input = 0.encode();

		builder::bare_call(contract_addr)
			.data(input)
			.debug(DebugInfo::UnsafeDebug)
			.build_and_unwrap_result();
	});
}

#[test]
fn reentrance_count_works_with_delegated_call() {
	let (wasm, code_hash) = compile_module::<Test>("reentrance_count_delegated_call").unwrap();

	ExtBuilder::default().existential_deposit(100).build().execute_with(|| {
		let _ = <Test as Config>::Currency::set_balance(&ALICE, 1_000_000);

		let contract_addr = builder::bare_instantiate(Code::Upload(wasm))
			.value(300_000)
			.build_and_unwrap_account_id();

		// adding a callstack height to the input
		let input = (code_hash, 1).encode();

		builder::bare_call(contract_addr.clone())
			.data(input)
			.debug(DebugInfo::UnsafeDebug)
			.build_and_unwrap_result();
	});
}

#[test]
fn account_reentrance_count_works() {
	let (wasm, _code_hash) = compile_module::<Test>("account_reentrance_count_call").unwrap();
	let (wasm_reentrance_count, _code_hash_reentrance_count) =
		compile_module::<Test>("reentrance_count_call").unwrap();

	ExtBuilder::default().existential_deposit(100).build().execute_with(|| {
		let _ = <Test as Config>::Currency::set_balance(&ALICE, 1_000_000);

		let contract_addr = builder::bare_instantiate(Code::Upload(wasm))
			.value(300_000)
			.build_and_unwrap_account_id();

		let another_contract_addr = builder::bare_instantiate(Code::Upload(wasm_reentrance_count))
			.value(300_000)
			.build_and_unwrap_account_id();

		let result1 = builder::bare_call(contract_addr.clone())
			.data(contract_addr.encode())
			.debug(DebugInfo::UnsafeDebug)
			.build_and_unwrap_result();

		let result2 = builder::bare_call(contract_addr.clone())
			.data(another_contract_addr.encode())
			.debug(DebugInfo::UnsafeDebug)
			.build_and_unwrap_result();

		assert_eq!(result1.data, 1.encode());
		assert_eq!(result2.data, 0.encode());
	});
}

#[test]
fn root_cannot_upload_code() {
	let (wasm, _) = compile_module::<Test>("dummy").unwrap();

	ExtBuilder::default().build().execute_with(|| {
		assert_noop!(
			Contracts::upload_code(RuntimeOrigin::root(), wasm, None, Determinism::Enforced),
			DispatchError::BadOrigin,
		);
	});
}

#[test]
fn root_cannot_remove_code() {
	let (_, code_hash) = compile_module::<Test>("dummy").unwrap();

	ExtBuilder::default().build().execute_with(|| {
		assert_noop!(
			Contracts::remove_code(RuntimeOrigin::root(), code_hash),
			DispatchError::BadOrigin,
		);
	});
}

#[test]
fn signed_cannot_set_code() {
	let (_, code_hash) = compile_module::<Test>("dummy").unwrap();

	ExtBuilder::default().build().execute_with(|| {
		assert_noop!(
			Contracts::set_code(RuntimeOrigin::signed(ALICE), BOB, code_hash),
			DispatchError::BadOrigin,
		);
	});
}

#[test]
fn none_cannot_call_code() {
	ExtBuilder::default().build().execute_with(|| {
		assert_noop!(
			builder::call(BOB).origin(RuntimeOrigin::none()).build(),
			DispatchError::BadOrigin,
		);
	});
}

#[test]
fn root_can_call() {
	let (wasm, _) = compile_module::<Test>("dummy").unwrap();

	ExtBuilder::default().existential_deposit(100).build().execute_with(|| {
		let _ = <Test as Config>::Currency::set_balance(&ALICE, 1_000_000);

		let addr = builder::bare_instantiate(Code::Upload(wasm)).build_and_unwrap_account_id();

		// Call the contract.
		assert_ok!(builder::call(addr.clone()).origin(RuntimeOrigin::root()).build());
	});
}

#[test]
fn root_cannot_instantiate_with_code() {
	let (wasm, _) = compile_module::<Test>("dummy").unwrap();

	ExtBuilder::default().build().execute_with(|| {
		assert_err_ignore_postinfo!(
			builder::instantiate_with_code(wasm).origin(RuntimeOrigin::root()).build(),
			DispatchError::BadOrigin
		);
	});
}

#[test]
fn root_cannot_instantiate() {
	let (_, code_hash) = compile_module::<Test>("dummy").unwrap();

	ExtBuilder::default().build().execute_with(|| {
		assert_err_ignore_postinfo!(
			builder::instantiate(code_hash).origin(RuntimeOrigin::root()).build(),
			DispatchError::BadOrigin
		);
	});
}

#[test]
fn only_upload_origin_can_upload() {
	let (wasm, _) = compile_module::<Test>("dummy").unwrap();
	UploadAccount::set(Some(ALICE));
	ExtBuilder::default().build().execute_with(|| {
		let _ = Balances::set_balance(&ALICE, 1_000_000);
		let _ = Balances::set_balance(&BOB, 1_000_000);

		assert_err!(
			Contracts::upload_code(
				RuntimeOrigin::root(),
				wasm.clone(),
				None,
				Determinism::Enforced,
			),
			DispatchError::BadOrigin
		);

		assert_err!(
			Contracts::upload_code(
				RuntimeOrigin::signed(BOB),
				wasm.clone(),
				None,
				Determinism::Enforced,
			),
			DispatchError::BadOrigin
		);

		// Only alice is allowed to upload contract code.
		assert_ok!(Contracts::upload_code(
			RuntimeOrigin::signed(ALICE),
			wasm.clone(),
			None,
			Determinism::Enforced,
		));
	});
}

#[test]
fn only_instantiation_origin_can_instantiate() {
	let (code, code_hash) = compile_module::<Test>("dummy").unwrap();
	InstantiateAccount::set(Some(ALICE));
	ExtBuilder::default().build().execute_with(|| {
		let _ = Balances::set_balance(&ALICE, 1_000_000);
		let _ = Balances::set_balance(&BOB, 1_000_000);

		assert_err_ignore_postinfo!(
			builder::instantiate_with_code(code.clone())
				.origin(RuntimeOrigin::root())
				.build(),
			DispatchError::BadOrigin
		);

		assert_err_ignore_postinfo!(
			builder::instantiate_with_code(code.clone())
				.origin(RuntimeOrigin::signed(BOB))
				.build(),
			DispatchError::BadOrigin
		);

		// Only Alice can instantiate
		assert_ok!(builder::instantiate_with_code(code).build());

		// Bob cannot instantiate with either `instantiate_with_code` or `instantiate`.
		assert_err_ignore_postinfo!(
			builder::instantiate(code_hash).origin(RuntimeOrigin::signed(BOB)).build(),
			DispatchError::BadOrigin
		);
	});
}

#[test]
fn balance_api_returns_free_balance() {
	let (wasm, _code_hash) = compile_module::<Test>("balance").unwrap();
	ExtBuilder::default().existential_deposit(200).build().execute_with(|| {
		let _ = <Test as Config>::Currency::set_balance(&ALICE, 1_000_000);

		// Instantiate the BOB contract without any extra balance.
		let addr =
			builder::bare_instantiate(Code::Upload(wasm.to_vec())).build_and_unwrap_account_id();

		let value = 0;
		// Call BOB which makes it call the balance runtime API.
		// The contract code asserts that the returned balance is 0.
		assert_ok!(builder::call(addr.clone()).value(value).build());

		let value = 1;
		// Calling with value will trap the contract.
		assert_err_ignore_postinfo!(
			builder::call(addr.clone()).value(value).build(),
			<Error<Test>>::ContractTrapped
		);
	});
}

#[test]
fn gas_consumed_is_linear_for_nested_calls() {
	let (code, _code_hash) = compile_module::<Test>("recurse").unwrap();
	ExtBuilder::default().existential_deposit(200).build().execute_with(|| {
		let _ = <Test as Config>::Currency::set_balance(&ALICE, 1_000_000);

		let addr = builder::bare_instantiate(Code::Upload(code)).build_and_unwrap_account_id();

		let max_call_depth = <Test as Config>::CallStack::size() as u32;
		let [gas_0, gas_1, gas_2, gas_max] = {
			[0u32, 1u32, 2u32, max_call_depth]
				.iter()
				.map(|i| {
					let result = builder::bare_call(addr.clone()).data(i.encode()).build();
					assert_ok!(result.result);
					result.gas_consumed
				})
				.collect::<Vec<_>>()
				.try_into()
				.unwrap()
		};

		let gas_per_recursion = gas_2.checked_sub(&gas_1).unwrap();
		assert_eq!(gas_max, gas_0 + gas_per_recursion * max_call_depth as u64);
	});
}<|MERGE_RESOLUTION|>--- conflicted
+++ resolved
@@ -36,15 +36,9 @@
 	tests::test_utils::{get_contract, get_contract_checked},
 	wasm::{Determinism, LoadingMode, ReturnErrorCode as RuntimeReturnCode},
 	weights::WeightInfo,
-<<<<<<< HEAD
-	BalanceOf, Code, CodeHash, CodeInfoOf, CollectEvents, Config, ContractInfo, ContractInfoOf,
-	DebugInfo, DeletionQueueCounter, Error, HoldReason, MigrationInProgress, Origin, Pallet,
-	PristineCode, Schedule,
-=======
 	Array, BalanceOf, Code, CodeHash, CodeInfoOf, CollectEvents, Config, ContractInfo,
 	ContractInfoOf, DebugInfo, DefaultAddressGenerator, DeletionQueueCounter, Error, HoldReason,
 	MigrationInProgress, Origin, Pallet, PristineCode, Schedule,
->>>>>>> 643aa2be
 };
 use assert_matches::assert_matches;
 use codec::{Decode, Encode};
@@ -338,22 +332,12 @@
 	pub static ExistentialDeposit: u64 = 1;
 }
 
-<<<<<<< HEAD
-#[derive_impl(frame_system::config_preludes::TestDefaultConfig as frame_system::DefaultConfig)]
+#[derive_impl(frame_system::config_preludes::TestDefaultConfig)]
 impl frame_system::Config for Test {
 	type Block = Block;
 	type AccountId = AccountId32;
 	type Lookup = IdentityLookup<Self::AccountId>;
 	type AccountData = pallet_balances::AccountData<u64>;
-	type MaxConsumers = frame_support::traits::ConstU32<16>;
-=======
-#[derive_impl(frame_system::config_preludes::TestDefaultConfig)]
-impl frame_system::Config for Test {
-	type AccountId = AccountId32;
-	type Lookup = IdentityLookup<Self::AccountId>;
-	type Block = Block;
-	type AccountData = pallet_balances::AccountData<u64>;
->>>>>>> 643aa2be
 }
 
 impl pallet_insecure_randomness_collective_flip::Config for Test {}
@@ -363,15 +347,11 @@
 	type ExistentialDeposit = ExistentialDeposit;
 	type ReserveIdentifier = [u8; 8];
 	type AccountStore = System;
-<<<<<<< HEAD
-	type MaxHolds = ConstU32<1>;
-=======
 	type WeightInfo = ();
 	type FreezeIdentifier = ();
 	type MaxFreezes = ();
 	type RuntimeHoldReason = RuntimeHoldReason;
 	type RuntimeFreezeReason = RuntimeFreezeReason;
->>>>>>> 643aa2be
 }
 
 impl pallet_timestamp::Config for Test {
@@ -500,13 +480,10 @@
 	type DepositPerItem = DepositPerItem;
 	type DefaultDepositLimit = DefaultDepositLimit;
 	type UnsafeUnstableInterface = UnstableInterface;
-<<<<<<< HEAD
-=======
 	type UploadOrigin = EnsureAccount<Self, UploadAccount>;
 	type InstantiateOrigin = EnsureAccount<Self, InstantiateAccount>;
 	type MaxDebugBufferLen = ConstU32<{ 2 * 1024 * 1024 }>;
 	type RuntimeHoldReason = RuntimeHoldReason;
->>>>>>> 643aa2be
 	type Migrations = crate::migration::codegen::BenchMigrations;
 	type CodeHashLockupDepositPercent = CodeHashLockupDepositPercent;
 	type MaxDelegateDependencies = MaxDelegateDependencies;
