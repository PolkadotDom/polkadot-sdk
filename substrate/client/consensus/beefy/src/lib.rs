--- conflicted
+++ resolved
@@ -446,19 +446,11 @@
 	BE: Backend<B>,
 	R: CallApiAt<B>,
 {
-<<<<<<< HEAD
 	let mut api = RuntimeInstance::builder(runtime, best_grandpa.hash())
 		.off_chain_context()
 		.build();
 
 	let beefy_genesis = BeefyApi::<B, AuthorityId>::beefy_genesis(&mut api)
-=======
-	let blockchain = backend.blockchain();
-
-	let beefy_genesis = runtime
-		.runtime_api()
-		.beefy_genesis(best_grandpa.hash())
->>>>>>> e879c484
 		.ok()
 		.flatten()
 		.filter(|genesis| *genesis == beefy_genesis)
@@ -600,27 +592,6 @@
 	BE: Backend<B>,
 	R: CallApiAt<B>,
 {
-<<<<<<< HEAD
-	debug!(target: LOG_TARGET, "🥩 Try to find validator set active at header: {:?}", at_header);
-
-	let mut api = RuntimeInstance::builder(runtime, at_header.hash()).off_chain_context().build();
-
-	BeefyApi::<B, AuthorityId>::validator_set(&mut api)
-		.ok()
-		.flatten()
-		.or_else(|| {
-			// if state unavailable, fallback to walking up the chain looking for the header
-			// Digest emitted when validator set active 'at_header' was enacted.
-			let blockchain = backend.blockchain();
-			let mut header = at_header.clone();
-			loop {
-				debug!(target: LOG_TARGET, "🥩 look for auth set change digest in header number: {:?}", *header.number());
-				match worker::find_authorities_change::<B>(&header) {
-					Some(active) => return Some(active),
-					// Move up the chain.
-					None => header = blockchain.expect_header(*header.parent_hash()).ok()?,
-				}
-=======
 	let blockchain = backend.blockchain();
 
 	// Walk up the chain looking for the validator set active at 'at_header'. Process both state and
@@ -629,7 +600,10 @@
 	let mut header = at_header.clone();
 	loop {
 		debug!(target: LOG_TARGET, "🥩 Looking for auth set change at block number: {:?}", *header.number());
-		if let Ok(Some(active)) = runtime.runtime_api().validator_set(header.hash()) {
+
+	    let mut api = RuntimeInstance::builder(runtime, at_header.hash()).off_chain_context().build();
+
+		if let Ok(Some(active)) = BeefyApi::<B, AuthorityId>::validator_set(&mut api) {
 			return Ok(active)
 		} else {
 			match worker::find_authorities_change::<B>(&header) {
@@ -638,7 +612,6 @@
 				// there.
 				None =>
 					header = wait_for_parent_header(blockchain, header, HEADER_SYNC_DELAY).await?,
->>>>>>> e879c484
 			}
 		}
 	}
