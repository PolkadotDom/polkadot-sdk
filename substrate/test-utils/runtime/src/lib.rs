// This file is part of Substrate.

// Copyright (C) Parity Technologies (UK) Ltd.
// SPDX-License-Identifier: Apache-2.0

// Licensed under the Apache License, Version 2.0 (the "License");
// you may not use this file except in compliance with the License.
// You may obtain a copy of the License at
//
// 	http://www.apache.org/licenses/LICENSE-2.0
//
// Unless required by applicable law or agreed to in writing, software
// distributed under the License is distributed on an "AS IS" BASIS,
// WITHOUT WARRANTIES OR CONDITIONS OF ANY KIND, either express or implied.
// See the License for the specific language governing permissions and
// limitations under the License.

//! The Substrate runtime. This can be compiled with `#[no_std]`, ready for Wasm.

#![cfg_attr(not(feature = "std"), no_std)]

#[cfg(feature = "std")]
pub mod extrinsic;
#[cfg(feature = "std")]
pub mod genesismap;
pub mod substrate_test_pallet;

use codec::{Decode, Encode};
use frame_support::{
	construct_runtime, derive_impl,
	dispatch::DispatchClass,
	genesis_builder_helper::{build_state, create_default_config},
	parameter_types,
	traits::{ConstU32, ConstU64},
	weights::{
		constants::{BlockExecutionWeight, ExtrinsicBaseWeight, WEIGHT_REF_TIME_PER_SECOND},
		Weight,
	},
};
use frame_system::{
	limits::{BlockLength, BlockWeights},
	CheckNonce, CheckWeight,
};
use scale_info::TypeInfo;
use sp_application_crypto::Ss58Codec;
use sp_keyring::AccountKeyring;
use sp_runtime::RuntimeString;
use sp_std::prelude::*;
#[cfg(not(feature = "std"))]
use sp_std::vec;

use sp_application_crypto::{ecdsa, ed25519, sr25519, RuntimeAppPublic};
use sp_core::{OpaqueMetadata, RuntimeDebug};
use sp_trie::{
	trie_types::{TrieDBBuilder, TrieDBMutBuilderV1},
	PrefixedMemoryDB, StorageProof,
};
use trie_db::{Trie, TrieMut};

use serde_json::json;
use sp_api::{decl_runtime_apis, impl_runtime_apis};
pub use sp_core::hash::H256;
use sp_inherents::{CheckInherentsResult, InherentData};
use sp_runtime::{
	create_runtime_str, impl_opaque_keys,
	traits::{BlakeTwo256, Block as BlockT, DispatchInfoOf, NumberFor, Verify},
	transaction_validity::{TransactionSource, TransactionValidity, TransactionValidityError},
	ApplyExtrinsicResult, ExtrinsicInclusionMode, Perbill,
};
#[cfg(any(feature = "std", test))]
use sp_version::NativeVersion;
use sp_version::RuntimeVersion;

pub use sp_consensus_babe::{AllowedSlots, BabeEpochConfiguration, Slot};

pub use pallet_balances::Call as BalancesCall;

pub type AuraId = sp_consensus_aura::sr25519::AuthorityId;
#[cfg(feature = "std")]
pub use extrinsic::{ExtrinsicBuilder, Transfer};

const LOG_TARGET: &str = "substrate-test-runtime";

// Include the WASM binary
#[cfg(feature = "std")]
include!(concat!(env!("OUT_DIR"), "/wasm_binary.rs"));

#[cfg(feature = "std")]
pub mod wasm_binary_logging_disabled {
	include!(concat!(env!("OUT_DIR"), "/wasm_binary_logging_disabled.rs"));
}

/// Wasm binary unwrapped. If built with `SKIP_WASM_BUILD`, the function panics.
#[cfg(feature = "std")]
pub fn wasm_binary_unwrap() -> &'static [u8] {
	WASM_BINARY.expect(
		"Development wasm binary is not available. Testing is only supported with the flag
		 disabled.",
	)
}

/// Wasm binary unwrapped. If built with `SKIP_WASM_BUILD`, the function panics.
#[cfg(feature = "std")]
pub fn wasm_binary_logging_disabled_unwrap() -> &'static [u8] {
	wasm_binary_logging_disabled::WASM_BINARY.expect(
		"Development wasm binary is not available. Testing is only supported with the flag
		 disabled.",
	)
}

/// Test runtime version.
#[sp_version::runtime_version]
pub const VERSION: RuntimeVersion = RuntimeVersion {
	spec_name: create_runtime_str!("test"),
	impl_name: create_runtime_str!("parity-test"),
	authoring_version: 1,
	spec_version: 2,
	impl_version: 2,
	apis: RUNTIME_API_VERSIONS,
	transaction_version: 1,
	state_version: 1,
};

fn version() -> RuntimeVersion {
	VERSION
}

/// Native version.
#[cfg(any(feature = "std", test))]
pub fn native_version() -> NativeVersion {
	NativeVersion { runtime_version: VERSION, can_author_with: Default::default() }
}

/// Transfer data extracted from Extrinsic containing `Balances::transfer_allow_death`.
#[derive(Clone, PartialEq, Eq, Encode, Decode, RuntimeDebug, TypeInfo)]
pub struct TransferData {
	pub from: AccountId,
	pub to: AccountId,
	pub amount: Balance,
	pub nonce: Nonce,
}

/// The address format for describing accounts.
pub type Address = sp_core::sr25519::Public;
pub type Signature = sr25519::Signature;
#[cfg(feature = "std")]
pub type Pair = sp_core::sr25519::Pair;

/// The SignedExtension to the basic transaction logic.
pub type SignedExtra = (CheckNonce<Runtime>, CheckWeight<Runtime>, CheckSubstrateCall);
/// The payload being signed in transactions.
pub type SignedPayload = sp_runtime::generic::SignedPayload<RuntimeCall, SignedExtra>;
/// Unchecked extrinsic type as expected by this runtime.
pub type Extrinsic =
	sp_runtime::generic::UncheckedExtrinsic<Address, RuntimeCall, Signature, SignedExtra>;

/// An identifier for an account on this system.
pub type AccountId = <Signature as Verify>::Signer;
/// A simple hash type for all our hashing.
pub type Hash = H256;
/// The hashing algorithm used.
pub type Hashing = BlakeTwo256;
/// The block number type used in this runtime.
pub type BlockNumber = u64;
/// Index of a transaction.
pub type Nonce = u64;
/// The item of a block digest.
pub type DigestItem = sp_runtime::generic::DigestItem;
/// The digest of a block.
pub type Digest = sp_runtime::generic::Digest;
/// A test block.
pub type Block = sp_runtime::generic::Block<Header, Extrinsic>;
/// A test block's header.
pub type Header = sp_runtime::generic::Header<BlockNumber, Hashing>;
/// Balance of an account.
pub type Balance = u64;

decl_runtime_apis! {
	#[api_version(2)]
	pub trait TestAPI {
		/// Return the balance of the given account id.
		fn balance_of(id: AccountId) -> u64;
		/// A benchmark function that adds one to the given value and returns the result.
		fn benchmark_add_one(val: &u64) -> u64;
		/// A benchmark function that adds one to each value in the given vector and returns the
		/// result.
		fn benchmark_vector_add_one(vec: &Vec<u64>) -> Vec<u64>;
		/// A function for that the signature changed in version `2`.
		#[changed_in(2)]
		fn function_signature_changed() -> Vec<u64>;
		/// The new signature.
		fn function_signature_changed() -> u64;
		/// trie no_std testing
		fn use_trie() -> u64;
		/// Calls function in the loop using never-inlined function pointer
		fn benchmark_indirect_call() -> u64;
		/// Calls function in the loop
		fn benchmark_direct_call() -> u64;
		/// Allocates vector with given capacity.
		fn vec_with_capacity(size: u32) -> Vec<u8>;
		/// Returns the initialized block number.
		fn get_block_number() -> u64;

		/// Test that `ed25519` crypto works in the runtime.
		///
		/// Returns the signature generated for the message `ed25519` and the public key.
		fn test_ed25519_crypto() -> (ed25519::AppSignature, ed25519::AppPublic);
		/// Test that `sr25519` crypto works in the runtime.
		///
		/// Returns the signature generated for the message `sr25519`.
		fn test_sr25519_crypto() -> (sr25519::AppSignature, sr25519::AppPublic);
		/// Test that `ecdsa` crypto works in the runtime.
		///
		/// Returns the signature generated for the message `ecdsa`.
		fn test_ecdsa_crypto() -> (ecdsa::AppSignature, ecdsa::AppPublic);
		/// Run various tests against storage.
		fn test_storage();
		/// Check a witness.
		fn test_witness(proof: StorageProof, root: crate::Hash);
		/// Test that ensures that we can call a function that takes multiple
		/// arguments.
		fn test_multiple_arguments(data: Vec<u8>, other: Vec<u8>, num: u32);
		/// Traces log "Hey I'm runtime."
		fn do_trace_log();
		/// Verify the given signature, public & message bundle.
		fn verify_ed25519(sig: ed25519::Signature, public: ed25519::Public, message: Vec<u8>) -> bool;
		/// Write the given `value` under the given `key` into the storage and then optional panic.
		fn write_key_value(key: Vec<u8>, value: Vec<u8>, panic: bool);
	}
}

pub type Executive = frame_executive::Executive<
	Runtime,
	Block,
	frame_system::ChainContext<Runtime>,
	Runtime,
	AllPalletsWithSystem,
>;

#[derive(Copy, Clone, PartialEq, Eq, Encode, Decode, RuntimeDebug, TypeInfo)]
pub struct CheckSubstrateCall;

impl sp_runtime::traits::Printable for CheckSubstrateCall {
	fn print(&self) {
		"CheckSubstrateCall".print()
	}
}

impl sp_runtime::traits::Dispatchable for CheckSubstrateCall {
	type RuntimeOrigin = CheckSubstrateCall;
	type Config = CheckSubstrateCall;
	type Info = CheckSubstrateCall;
	type PostInfo = CheckSubstrateCall;

	fn dispatch(
		self,
		_origin: Self::RuntimeOrigin,
	) -> sp_runtime::DispatchResultWithInfo<Self::PostInfo> {
		panic!("This implementation should not be used for actual dispatch.");
	}
}

impl sp_runtime::traits::SignedExtension for CheckSubstrateCall {
	type AccountId = AccountId;
	type Call = RuntimeCall;
	type AdditionalSigned = ();
	type Pre = ();
	const IDENTIFIER: &'static str = "CheckSubstrateCall";

	fn additional_signed(
		&self,
	) -> sp_std::result::Result<Self::AdditionalSigned, TransactionValidityError> {
		Ok(())
	}

	fn validate(
		&self,
		_who: &Self::AccountId,
		call: &Self::Call,
		_info: &DispatchInfoOf<Self::Call>,
		_len: usize,
	) -> TransactionValidity {
		log::trace!(target: LOG_TARGET, "validate");
		match call {
			RuntimeCall::SubstrateTest(ref substrate_test_call) =>
				substrate_test_pallet::validate_runtime_call(substrate_test_call),
			_ => Ok(Default::default()),
		}
	}

	fn pre_dispatch(
		self,
		who: &Self::AccountId,
		call: &Self::Call,
		info: &sp_runtime::traits::DispatchInfoOf<Self::Call>,
		len: usize,
	) -> Result<Self::Pre, TransactionValidityError> {
		self.validate(who, call, info, len).map(drop)
	}
}

construct_runtime!(
	pub enum Runtime
	{
		System: frame_system,
		Babe: pallet_babe,
		SubstrateTest: substrate_test_pallet::pallet,
		Balances: pallet_balances,
	}
);

/// We assume that ~10% of the block weight is consumed by `on_initialize` handlers.
/// This is used to limit the maximal weight of a single extrinsic.
const AVERAGE_ON_INITIALIZE_RATIO: Perbill = Perbill::from_percent(10);
/// We allow `Normal` extrinsics to fill up the block up to 75%, the rest can be used
/// by  Operational  extrinsics.
const NORMAL_DISPATCH_RATIO: Perbill = Perbill::from_percent(75);
/// Max weight, actual value does not matter for test runtime.
const MAXIMUM_BLOCK_WEIGHT: Weight =
	Weight::from_parts(WEIGHT_REF_TIME_PER_SECOND.saturating_mul(2), u64::MAX);

parameter_types! {
	pub const BlockHashCount: BlockNumber = 2400;
	pub const Version: RuntimeVersion = VERSION;

	pub RuntimeBlockLength: BlockLength =
		BlockLength::max_with_normal_ratio(5 * 1024 * 1024, NORMAL_DISPATCH_RATIO);

	pub RuntimeBlockWeights: BlockWeights = BlockWeights::builder()
		.base_block(BlockExecutionWeight::get())
		.for_class(DispatchClass::all(), |weights| {
			weights.base_extrinsic = ExtrinsicBaseWeight::get();
		})
		.for_class(DispatchClass::Normal, |weights| {
			weights.max_total = Some(NORMAL_DISPATCH_RATIO * MAXIMUM_BLOCK_WEIGHT);
		})
		.for_class(DispatchClass::Operational, |weights| {
			weights.max_total = Some(MAXIMUM_BLOCK_WEIGHT);
			// Operational transactions have some extra reserved space, so that they
			// are included even if block reached `MAXIMUM_BLOCK_WEIGHT`.
			weights.reserved = Some(
				MAXIMUM_BLOCK_WEIGHT - NORMAL_DISPATCH_RATIO * MAXIMUM_BLOCK_WEIGHT
			);
		})
		.avg_block_initialization(AVERAGE_ON_INITIALIZE_RATIO)
		.build_or_panic();
}

#[derive_impl(frame_system::config_preludes::TestDefaultConfig as frame_system::DefaultConfig)]
impl frame_system::pallet::Config for Runtime {
	type BaseCallFilter = frame_support::traits::Everything;
	type BlockWeights = RuntimeBlockWeights;
	type BlockLength = ();
	type RuntimeOrigin = RuntimeOrigin;
	type RuntimeCall = RuntimeCall;
	type Nonce = Nonce;
	type Hash = H256;
	type Hashing = Hashing;
	type AccountId = AccountId;
	type Lookup = sp_runtime::traits::IdentityLookup<Self::AccountId>;
	type Block = Block;
	type RuntimeEvent = RuntimeEvent;
	type BlockHashCount = ConstU64<2400>;
	type DbWeight = ();
	type Version = ();
	type PalletInfo = PalletInfo;
	type AccountData = pallet_balances::AccountData<Balance>;
	type OnNewAccount = ();
	type OnKilledAccount = ();
	type SystemWeightInfo = ();
	type SS58Prefix = ();
	type OnSetCode = ();
	type MaxConsumers = ConstU32<16>;
}

pub mod currency {
	use crate::Balance;
	const MILLICENTS: Balance = 1_000_000_000;
	const CENTS: Balance = 1_000 * MILLICENTS; // assume this is worth about a cent.
	pub const DOLLARS: Balance = 100 * CENTS;
}

parameter_types! {
	pub const ExistentialDeposit: Balance = 1 * currency::DOLLARS;
	// For weight estimation, we assume that the most locks on an individual account will be 50.
	// This number may need to be adjusted in the future if this assumption no longer holds true.
	pub const MaxLocks: u32 = 50;
	pub const MaxReserves: u32 = 50;
}

impl pallet_balances::Config for Runtime {
	type MaxLocks = MaxLocks;
	type MaxReserves = MaxReserves;
	type ReserveIdentifier = [u8; 8];
	type Balance = Balance;
	type DustRemoval = ();
	type RuntimeEvent = RuntimeEvent;
	type ExistentialDeposit = ExistentialDeposit;
	type AccountStore = System;
	type WeightInfo = pallet_balances::weights::SubstrateWeight<Runtime>;
	type FreezeIdentifier = ();
	type MaxFreezes = ();
	type RuntimeHoldReason = RuntimeHoldReason;
	type RuntimeFreezeReason = RuntimeFreezeReason;
}

impl substrate_test_pallet::Config for Runtime {}

// Required for `pallet_babe::Config`.
impl pallet_timestamp::Config for Runtime {
	type Moment = u64;
	type OnTimestampSet = Babe;
	type MinimumPeriod = ConstU64<500>;
	type WeightInfo = pallet_timestamp::weights::SubstrateWeight<Runtime>;
}

parameter_types! {
	pub const EpochDuration: u64 = 6;
}

impl pallet_babe::Config for Runtime {
	type EpochDuration = EpochDuration;
	type ExpectedBlockTime = ConstU64<10_000>;
	type EpochChangeTrigger = pallet_babe::SameAuthoritiesForever;
	type DisabledValidators = ();
	type KeyOwnerProof = sp_core::Void;
	type EquivocationReportSystem = ();
	type WeightInfo = ();
	type MaxAuthorities = ConstU32<10>;
	type MaxNominators = ConstU32<100>;
}

/// Adds one to the given input and returns the final result.
#[inline(never)]
fn benchmark_add_one(i: u64) -> u64 {
	i + 1
}

fn code_using_trie() -> u64 {
	let pairs = [
		(b"0103000000000000000464".to_vec(), b"0400000000".to_vec()),
		(b"0103000000000000000469".to_vec(), b"0401000000".to_vec()),
	]
	.to_vec();

	let mut mdb = PrefixedMemoryDB::default();
	let mut root = sp_std::default::Default::default();
	{
		let mut t = TrieDBMutBuilderV1::<Hashing>::new(&mut mdb, &mut root).build();
		for (key, value) in &pairs {
			if t.insert(key, value).is_err() {
				return 101
			}
		}
	}

	let trie = TrieDBBuilder::<Hashing>::new(&mdb, &root).build();
	let res = if let Ok(iter) = trie.iter() { iter.flatten().count() as u64 } else { 102 };

	res
}

impl_opaque_keys! {
	pub struct SessionKeys {
		pub ed25519: ed25519::AppPublic,
		pub sr25519: sr25519::AppPublic,
		pub ecdsa: ecdsa::AppPublic,
	}
}

pub const TEST_RUNTIME_BABE_EPOCH_CONFIGURATION: BabeEpochConfiguration = BabeEpochConfiguration {
	c: (3, 10),
	allowed_slots: AllowedSlots::PrimaryAndSecondaryPlainSlots,
};

impl_runtime_apis! {
	impl sp_api::Core<Block> for Runtime {
		fn version() -> RuntimeVersion {
			version()
		}

		fn execute_block(block: Block) {
			log::trace!(target: LOG_TARGET, "execute_block: {block:#?}");
			Executive::execute_block(block);
		}

		fn initialize_block(header: &<Block as BlockT>::Header) -> ExtrinsicInclusionMode {
			log::trace!(target: LOG_TARGET, "initialize_block: {header:#?}");
			Executive::initialize_block(header)
		}
	}

	impl sp_api::Metadata<Block> for Runtime {
		fn metadata() -> OpaqueMetadata {
			unimplemented!()
		}

		fn metadata_at_version(_version: u32) -> Option<OpaqueMetadata> {
			unimplemented!()
		}
		fn metadata_versions() -> sp_std::vec::Vec<u32> {
			unimplemented!()
		}
	}

	impl sp_transaction_pool::runtime_api::TaggedTransactionQueue<Block> for Runtime {
		fn validate_transaction(
			source: TransactionSource,
			utx: <Block as BlockT>::Extrinsic,
			block_hash: <Block as BlockT>::Hash,
		) -> TransactionValidity {
			let validity = Executive::validate_transaction(source, utx.clone(), block_hash);
			log::trace!(target: LOG_TARGET, "validate_transaction {:?} {:?}", utx, validity);
			validity
		}
	}

	impl sp_block_builder::BlockBuilder<Block> for Runtime {
		fn apply_extrinsic(extrinsic: <Block as BlockT>::Extrinsic) -> ApplyExtrinsicResult {
			Executive::apply_extrinsic(extrinsic)
		}

		fn finalize_block() -> <Block as BlockT>::Header {
			log::trace!(target: LOG_TARGET, "finalize_block");
			Executive::finalize_block()
		}

		fn inherent_extrinsics(_data: InherentData) -> Vec<<Block as BlockT>::Extrinsic> {
			vec![]
		}

		fn check_inherents(_block: Block, _data: InherentData) -> CheckInherentsResult {
			CheckInherentsResult::new()
		}
	}

	impl frame_system_rpc_runtime_api::AccountNonceApi<Block, AccountId, Nonce> for Runtime {
		fn account_nonce(account: AccountId) -> Nonce {
			System::account_nonce(account)
		}
	}

	impl self::TestAPI<Block> for Runtime {
		fn balance_of(id: AccountId) -> u64 {
			Balances::free_balance(id)
		}

		fn benchmark_add_one(val: &u64) -> u64 {
			val + 1
		}

		fn benchmark_vector_add_one(vec: &Vec<u64>) -> Vec<u64> {
			let mut vec = vec.clone();
			vec.iter_mut().for_each(|v| *v += 1);
			vec
		}

		fn function_signature_changed() -> u64 {
			1
		}

		fn use_trie() -> u64 {
			code_using_trie()
		}

		fn benchmark_indirect_call() -> u64 {
			let function = benchmark_add_one;
			(0..1000).fold(0, |p, i| p + function(i))
		}
		fn benchmark_direct_call() -> u64 {
			(0..1000).fold(0, |p, i| p + benchmark_add_one(i))
		}

		fn vec_with_capacity(size: u32) -> Vec<u8> {
			Vec::with_capacity(size as usize)
		}

		fn get_block_number() -> u64 {
			System::block_number()
		}

		fn test_ed25519_crypto() -> (ed25519::AppSignature, ed25519::AppPublic) {
			test_ed25519_crypto()
		}

		fn test_sr25519_crypto() -> (sr25519::AppSignature, sr25519::AppPublic) {
			test_sr25519_crypto()
		}

		fn test_ecdsa_crypto() -> (ecdsa::AppSignature, ecdsa::AppPublic) {
			test_ecdsa_crypto()
		}

		fn test_storage() {
			test_read_storage();
			test_read_child_storage();
		}

		fn test_witness(proof: StorageProof, root: crate::Hash) {
			test_witness(proof, root);
		}

		fn test_multiple_arguments(data: Vec<u8>, other: Vec<u8>, num: u32) {
			assert_eq!(&data[..], &other[..]);
			assert_eq!(data.len(), num as usize);
		}

		fn do_trace_log() {
			log::trace!("Hey I'm runtime");
		}

		fn verify_ed25519(sig: ed25519::Signature, public: ed25519::Public, message: Vec<u8>) -> bool {
			sp_io::crypto::ed25519_verify(&sig, &message, &public)
		}

		fn write_key_value(key: Vec<u8>, value: Vec<u8>, panic: bool) {
			sp_io::storage::set(&key, &value);

			if panic {
				panic!("I'm just following my master");
			}
		}
	}

	impl sp_consensus_aura::AuraApi<Block, AuraId> for Runtime {
		fn slot_duration() -> sp_consensus_aura::SlotDuration {
			sp_consensus_aura::SlotDuration::from_millis(1000)
		}

		fn authorities() -> Vec<AuraId> {
			SubstrateTest::authorities().into_iter().map(|auth| AuraId::from(auth)).collect()
		}
	}

	impl sp_consensus_babe::BabeApi<Block> for Runtime {
		fn configuration() -> sp_consensus_babe::BabeConfiguration {
			let epoch_config = Babe::epoch_config().unwrap_or(TEST_RUNTIME_BABE_EPOCH_CONFIGURATION);
			sp_consensus_babe::BabeConfiguration {
				slot_duration: Babe::slot_duration(),
				epoch_length: EpochDuration::get(),
				c: epoch_config.c,
				authorities: Babe::authorities().to_vec(),
				randomness: Babe::randomness(),
				allowed_slots: epoch_config.allowed_slots,
			}
		}

		fn current_epoch_start() -> Slot {
			Babe::current_epoch_start()
		}

		fn current_epoch() -> sp_consensus_babe::Epoch {
			Babe::current_epoch()
		}

		fn next_epoch() -> sp_consensus_babe::Epoch {
			Babe::next_epoch()
		}

		fn submit_report_equivocation_unsigned_extrinsic(
			_equivocation_proof: sp_consensus_babe::EquivocationProof<
			<Block as BlockT>::Header,
			>,
			_key_owner_proof: sp_consensus_babe::OpaqueKeyOwnershipProof,
		) -> Option<()> {
			None
		}

		fn generate_key_ownership_proof(
			_slot: sp_consensus_babe::Slot,
			_authority_id: sp_consensus_babe::AuthorityId,
		) -> Option<sp_consensus_babe::OpaqueKeyOwnershipProof> {
			None
		}
	}

	impl sp_offchain::OffchainWorkerApi<Block> for Runtime {
		fn offchain_worker(header: &<Block as BlockT>::Header) {
			let ext = Extrinsic::new_unsigned(
				substrate_test_pallet::pallet::Call::storage_change{
					key:b"some_key".encode(),
					value:Some(header.number.encode())
				}.into(),
			);
			sp_io::offchain::submit_transaction(ext.encode()).unwrap();
		}
	}

	impl sp_session::SessionKeys<Block> for Runtime {
		fn generate_session_keys(_: Option<Vec<u8>>) -> Vec<u8> {
			SessionKeys::generate(None)
		}

		fn decode_session_keys(
			encoded: Vec<u8>,
		) -> Option<Vec<(Vec<u8>, sp_core::crypto::KeyTypeId)>> {
			SessionKeys::decode_into_raw_public_keys(&encoded)
		}
	}

	impl sp_consensus_grandpa::GrandpaApi<Block> for Runtime {
		fn grandpa_authorities() -> sp_consensus_grandpa::AuthorityList {
			Vec::new()
		}

		fn current_set_id() -> sp_consensus_grandpa::SetId {
			0
		}

		fn submit_report_equivocation_unsigned_extrinsic(
			_equivocation_proof: sp_consensus_grandpa::EquivocationProof<
			<Block as BlockT>::Hash,
			NumberFor<Block>,
			>,
			_key_owner_proof: sp_consensus_grandpa::OpaqueKeyOwnershipProof,
		) -> Option<()> {
			None
		}

		fn generate_key_ownership_proof(
			_set_id: sp_consensus_grandpa::SetId,
			_authority_id: sp_consensus_grandpa::AuthorityId,
		) -> Option<sp_consensus_grandpa::OpaqueKeyOwnershipProof> {
			None
		}
	}

	impl sp_genesis_builder::GenesisBuilder<Block> for Runtime {
		fn create_default_config() -> Vec<u8> {
			create_default_config::<RuntimeGenesisConfig>()
		}

		fn build_state(config: Vec<u8>) -> sp_genesis_builder::Result {
			build_state::<RuntimeGenesisConfig>(config)
		}

		fn get_preset(params: Option<sp_std::vec::Vec<u8>>) -> Option<sp_std::vec::Vec<u8>> {
			Some(if let Some(params) = params {
				let patch = match params {
					s if s == "staging".as_bytes() => {
						let endowed_accounts: sp_std::vec::Vec<AccountId> = vec![
							AccountKeyring::Bob.public().into(),
							AccountKeyring::Charlie.public().into(),
						];

						json!({
							"balances": {
								"balances": endowed_accounts.into_iter().map(|k| (k, 10 * currency::DOLLARS)).collect::<Vec<_>>(),
							},
							"substrateTest": {
								"authorities": [
									AccountKeyring::Alice.public().to_ss58check(),
									AccountKeyring::Ferdie.public().to_ss58check()
								],
							}
						})
					},
					s if s == "foobar".as_bytes() => json!({"foo":"bar"}),
					_ => return None,
				};
				serde_json::to_string(&patch)
					.expect("serialization to json is expected to work. qed.")
					.into_bytes()
			} else {
				create_default_config::<RuntimeGenesisConfig>()
			})
		}

		fn preset_names() -> Vec<RuntimeString> {
			vec![RuntimeString::from("foobar"), RuntimeString::from("staging")]
		}
	}
}

fn test_ed25519_crypto() -> (ed25519::AppSignature, ed25519::AppPublic) {
	let public0 = ed25519::AppPublic::generate_pair(None);
	let public1 = ed25519::AppPublic::generate_pair(None);
	let public2 = ed25519::AppPublic::generate_pair(None);

	let all = ed25519::AppPublic::all();
	assert!(all.contains(&public0));
	assert!(all.contains(&public1));
	assert!(all.contains(&public2));

	let signature = public0.sign(&"ed25519").expect("Generates a valid `ed25519` signature.");
	assert!(public0.verify(&"ed25519", &signature));
	(signature, public0)
}

fn test_sr25519_crypto() -> (sr25519::AppSignature, sr25519::AppPublic) {
	let public0 = sr25519::AppPublic::generate_pair(None);
	let public1 = sr25519::AppPublic::generate_pair(None);
	let public2 = sr25519::AppPublic::generate_pair(None);

	let all = sr25519::AppPublic::all();
	assert!(all.contains(&public0));
	assert!(all.contains(&public1));
	assert!(all.contains(&public2));

	let signature = public0.sign(&"sr25519").expect("Generates a valid `sr25519` signature.");
	assert!(public0.verify(&"sr25519", &signature));
	(signature, public0)
}

fn test_ecdsa_crypto() -> (ecdsa::AppSignature, ecdsa::AppPublic) {
	let public0 = ecdsa::AppPublic::generate_pair(None);
	let public1 = ecdsa::AppPublic::generate_pair(None);
	let public2 = ecdsa::AppPublic::generate_pair(None);

	let all = ecdsa::AppPublic::all();
	assert!(all.contains(&public0));
	assert!(all.contains(&public1));
	assert!(all.contains(&public2));

	let signature = public0.sign(&"ecdsa").expect("Generates a valid `ecdsa` signature.");

	assert!(public0.verify(&"ecdsa", &signature));
	(signature, public0)
}

fn test_read_storage() {
	const KEY: &[u8] = b":read_storage";
	sp_io::storage::set(KEY, b"test");

	let mut v = [0u8; 4];
	let r = sp_io::storage::read(KEY, &mut v, 0);
	assert_eq!(r, Some(4));
	assert_eq!(&v, b"test");

	let mut v = [0u8; 4];
	let r = sp_io::storage::read(KEY, &mut v, 4);
	assert_eq!(r, Some(0));
	assert_eq!(&v, &[0, 0, 0, 0]);
}

fn test_read_child_storage() {
	const STORAGE_KEY: &[u8] = b"unique_id_1";
	const KEY: &[u8] = b":read_child_storage";
	sp_io::default_child_storage::set(STORAGE_KEY, KEY, b"test");

	let mut v = [0u8; 4];
	let r = sp_io::default_child_storage::read(STORAGE_KEY, KEY, &mut v, 0);
	assert_eq!(r, Some(4));
	assert_eq!(&v, b"test");

	let mut v = [0u8; 4];
	let r = sp_io::default_child_storage::read(STORAGE_KEY, KEY, &mut v, 8);
	assert_eq!(r, Some(0));
	assert_eq!(&v, &[0, 0, 0, 0]);
}

fn test_witness(proof: StorageProof, root: crate::Hash) {
	use sp_externalities::Externalities;
	let db: sp_trie::MemoryDB<crate::Hashing> = proof.into_memory_db();
	let backend = sp_state_machine::TrieBackendBuilder::<_, crate::Hashing>::new(db, root).build();
	let mut overlay = sp_state_machine::OverlayedChanges::default();
	let mut ext = sp_state_machine::Ext::new(
		&mut overlay,
		&backend,
		#[cfg(feature = "std")]
		None,
	);
	assert!(ext.storage(b"value3").is_some());
	assert!(ext.storage_root(Default::default()).as_slice() == &root[..]);
	ext.place_storage(vec![0], Some(vec![1]));
	assert!(ext.storage_root(Default::default()).as_slice() != &root[..]);
}

/// Some tests require the hashed keys of the storage. As the values of hashed keys are not trivial
/// to guess, this small module provides the values of the keys, and the code which is required to
/// generate the keys.
#[cfg(feature = "std")]
pub mod storage_key_generator {
	use super::*;
	use sp_core::Pair;

	/// Generate hex string without prefix
	pub(super) fn hex<T>(x: T) -> String
	where
		T: array_bytes::Hex,
	{
		x.hex(Default::default())
	}

	fn concat_hashes(input: &Vec<&[u8]>) -> String {
		input.iter().map(|s| sp_crypto_hashing::twox_128(s)).map(hex).collect()
	}

	fn twox_64_concat(x: &[u8]) -> Vec<u8> {
		sp_crypto_hashing::twox_64(x).iter().chain(x.iter()).cloned().collect()
	}

	/// Generate the hashed storage keys from the raw literals. These keys are expected to be be in
	/// storage with given substrate-test runtime.
	pub fn generate_expected_storage_hashed_keys(custom_heap_pages: bool) -> Vec<String> {
		let mut literals: Vec<&[u8]> = vec![b":code", b":extrinsic_index"];

		if custom_heap_pages {
			literals.push(b":heappages");
		}

		let keys: Vec<Vec<&[u8]>> = vec![
			vec![b"Babe", b":__STORAGE_VERSION__:"],
			vec![b"Babe", b"Authorities"],
			vec![b"Babe", b"EpochConfig"],
			vec![b"Babe", b"NextAuthorities"],
			vec![b"Babe", b"SegmentIndex"],
			vec![b"Balances", b":__STORAGE_VERSION__:"],
			vec![b"Balances", b"TotalIssuance"],
			vec![b"SubstrateTest", b":__STORAGE_VERSION__:"],
			vec![b"SubstrateTest", b"Authorities"],
			vec![b"System", b":__STORAGE_VERSION__:"],
			vec![b"System", b"LastRuntimeUpgrade"],
			vec![b"System", b"ParentHash"],
			vec![b"System", b"UpgradedToTripleRefCount"],
			vec![b"System", b"UpgradedToU32RefCount"],
		];

		let mut expected_keys = keys.iter().map(concat_hashes).collect::<Vec<String>>();
		expected_keys.extend(literals.into_iter().map(hex));

		let balances_map_keys = (0..16_usize)
			.into_iter()
			.map(|i| AccountKeyring::numeric(i).public().to_vec())
			.chain(vec![
				AccountKeyring::Alice.public().to_vec(),
				AccountKeyring::Bob.public().to_vec(),
				AccountKeyring::Charlie.public().to_vec(),
			])
			.map(|pubkey| {
				sp_crypto_hashing::blake2_128(&pubkey)
					.iter()
					.chain(pubkey.iter())
					.cloned()
					.collect::<Vec<u8>>()
			})
			.map(|hash_pubkey| {
				[concat_hashes(&vec![b"System", b"Account"]), hex(hash_pubkey)].concat()
			});

		expected_keys.extend(balances_map_keys);

		expected_keys.push(
			[
				concat_hashes(&vec![b"System", b"BlockHash"]),
				hex(0u64.using_encoded(twox_64_concat)),
			]
			.concat(),
		);

		expected_keys.sort();
		expected_keys
	}

	/// Provides the commented list of hashed keys. This contains a hard-coded list of hashed keys
	/// that would be generated by `generate_expected_storage_hashed_keys`. This list is provided
	/// for the debugging convenience only. Value of each hex-string is documented with the literal
	/// origin.
	///
	/// `custom_heap_pages`: Should be set to `true` when the state contains the `:heap_pages` key
	/// aka when overriding the heap pages to be used by the executor.
	pub fn get_expected_storage_hashed_keys(custom_heap_pages: bool) -> Vec<&'static str> {
		let mut res = vec![
			//SubstrateTest|:__STORAGE_VERSION__:
			"00771836bebdd29870ff246d305c578c4e7b9012096b41c4eb3aaf947f6ea429",
			//SubstrateTest|Authorities
			"00771836bebdd29870ff246d305c578c5e0621c4869aa60c02be9adcc98a0d1d",
			//Babe|:__STORAGE_VERSION__:
			"1cb6f36e027abb2091cfb5110ab5087f4e7b9012096b41c4eb3aaf947f6ea429",
			//Babe|Authorities
			"1cb6f36e027abb2091cfb5110ab5087f5e0621c4869aa60c02be9adcc98a0d1d",
			//Babe|SegmentIndex
			"1cb6f36e027abb2091cfb5110ab5087f66e8f035c8adbe7f1547b43c51e6f8a4",
			//Babe|NextAuthorities
			"1cb6f36e027abb2091cfb5110ab5087faacf00b9b41fda7a9268821c2a2b3e4c",
			//Babe|EpochConfig
			"1cb6f36e027abb2091cfb5110ab5087fdc6b171b77304263c292cc3ea5ed31ef",
			//System|:__STORAGE_VERSION__:
			"26aa394eea5630e07c48ae0c9558cef74e7b9012096b41c4eb3aaf947f6ea429",
			//System|UpgradedToU32RefCount
			"26aa394eea5630e07c48ae0c9558cef75684a022a34dd8bfa2baaf44f172b710",
			//System|ParentHash
			"26aa394eea5630e07c48ae0c9558cef78a42f33323cb5ced3b44dd825fda9fcc",
			//System::BlockHash|0
			"26aa394eea5630e07c48ae0c9558cef7a44704b568d21667356a5a050c118746bb1bdbcacd6ac9340000000000000000",
			//System|UpgradedToTripleRefCount
			"26aa394eea5630e07c48ae0c9558cef7a7fd6c28836b9a28522dc924110cf439",

			// System|Account|blake2_128Concat("//11")
			"26aa394eea5630e07c48ae0c9558cef7b99d880ec681799c0cf30e8886371da901cae4e3edfbb32c91ed3f01ab964f4eeeab50338d8e5176d3141802d7b010a55dadcd5f23cf8aaafa724627e967e90e",
			// System|Account|blake2_128Concat("//4")
			"26aa394eea5630e07c48ae0c9558cef7b99d880ec681799c0cf30e8886371da91b614bd4a126f2d5d294e9a8af9da25248d7e931307afb4b68d8d565d4c66e00d856c6d65f5fed6bb82dcfb60e936c67",
			// System|Account|blake2_128Concat("//7")
			"26aa394eea5630e07c48ae0c9558cef7b99d880ec681799c0cf30e8886371da94b21aff9fe1e8b2fc4b0775b8cbeff28ba8e2c7594dd74730f3ca835e95455d199261897edc9735d602ea29615e2b10b",
			// System|Account|blake2_128Concat("//Bob")
			"26aa394eea5630e07c48ae0c9558cef7b99d880ec681799c0cf30e8886371da94f9aea1afa791265fae359272badc1cf8eaf04151687736326c9fea17e25fc5287613693c912909cb226aa4794f26a48",
			// System|Account|blake2_128Concat("//3")
			"26aa394eea5630e07c48ae0c9558cef7b99d880ec681799c0cf30e8886371da95786a2916fcb81e1bd5dcd81e0d2452884617f575372edb5a36d85c04cdf2e4699f96fe33eb5f94a28c041b88e398d0c",
			// System|Account|blake2_128Concat("//14")
			"26aa394eea5630e07c48ae0c9558cef7b99d880ec681799c0cf30e8886371da95b8542d9672c7b7e779cc7c1e6b605691c2115d06120ea2bee32dd601d02f36367564e7ddf84ae2717ca3f097459652e",
			// System|Account|blake2_128Concat("//6")
			"26aa394eea5630e07c48ae0c9558cef7b99d880ec681799c0cf30e8886371da996c30bdbfab640838e6b6d3c33ab4adb4211b79e34ee8072eab506edd4b93a7b85a14c9a05e5cdd056d98e7dbca87730",
			// System|Account|blake2_128Concat("//9")
			"26aa394eea5630e07c48ae0c9558cef7b99d880ec681799c0cf30e8886371da99dc65b1339ec388fbf2ca0cdef51253512c6cfd663203ea16968594f24690338befd906856c4d2f4ef32dad578dba20c",
			// System|Account|blake2_128Concat("//8")
			"26aa394eea5630e07c48ae0c9558cef7b99d880ec681799c0cf30e8886371da99e6eb5abd62f5fd54793da91a47e6af6125d57171ff9241f07acaa1bb6a6103517965cf2cd00e643b27e7599ebccba70",
			// System|Account|blake2_128Concat("//Charlie")
			"26aa394eea5630e07c48ae0c9558cef7b99d880ec681799c0cf30e8886371da9b0edae20838083f2cde1c4080db8cf8090b5ab205c6974c9ea841be688864633dc9ca8a357843eeacf2314649965fe22",
			// System|Account|blake2_128Concat("//10")
			"26aa394eea5630e07c48ae0c9558cef7b99d880ec681799c0cf30e8886371da9d0052993b6f3bd0544fd1f5e4125b9fbde3e789ecd53431fe5c06c12b72137153496dace35c695b5f4d7b41f7ed5763b",
			// System|Account|blake2_128Concat("//1")
			"26aa394eea5630e07c48ae0c9558cef7b99d880ec681799c0cf30e8886371da9d6b7e9a5f12bc571053265dade10d3b4b606fc73f57f03cdb4c932d475ab426043e429cecc2ffff0d2672b0df8398c48",
			// System|Account|blake2_128Concat("//Alice")
			"26aa394eea5630e07c48ae0c9558cef7b99d880ec681799c0cf30e8886371da9de1e86a9a8c739864cf3cc5ec2bea59fd43593c715fdd31c61141abd04a99fd6822c8558854ccde39a5684e7a56da27d",
			// System|Account|blake2_128Concat("//2")
			"26aa394eea5630e07c48ae0c9558cef7b99d880ec681799c0cf30e8886371da9e1a35f56ee295d39287cbffcfc60c4b346f136b564e1fad55031404dd84e5cd3fa76bfe7cc7599b39d38fd06663bbc0a",
			// System|Account|blake2_128Concat("//5")
			"26aa394eea5630e07c48ae0c9558cef7b99d880ec681799c0cf30e8886371da9e2c1dc507e2035edbbd8776c440d870460c57f0008067cc01c5ff9eb2e2f9b3a94299a915a91198bd1021a6c55596f57",
			// System|Account|blake2_128Concat("//0")
			"26aa394eea5630e07c48ae0c9558cef7b99d880ec681799c0cf30e8886371da9eca0e653a94f4080f6311b4e7b6934eb2afba9278e30ccf6a6ceb3a8b6e336b70068f045c666f2e7f4f9cc5f47db8972",
			// System|Account|blake2_128Concat("//13")
			"26aa394eea5630e07c48ae0c9558cef7b99d880ec681799c0cf30e8886371da9ee8bf7ef90fc56a8aa3b90b344c599550c29b161e27ff8ba45bf6bad4711f326fc506a8803453a4d7e3158e993495f10",
			// System|Account|blake2_128Concat("//12")
			"26aa394eea5630e07c48ae0c9558cef7b99d880ec681799c0cf30e8886371da9f5d6f1c082fe63eec7a71fcad00f4a892e3d43b7b0d04e776e69e7be35247cecdac65504c579195731eaf64b7940966e",
			// System|Account|blake2_128Concat("//15")
			"26aa394eea5630e07c48ae0c9558cef7b99d880ec681799c0cf30e8886371da9fbf0818841edf110e05228a6379763c4fc3c37459d9bdc61f58a5ebc01e9e2305a19d390c0543dc733861ec3cf1de01f",
			// System|LastRuntimeUpgrade
			"26aa394eea5630e07c48ae0c9558cef7f9cce9c888469bb1a0dceaa129672ef8",
			// :code
			"3a636f6465",
			// :extrinsic_index
			"3a65787472696e7369635f696e646578",
			// Balances|:__STORAGE_VERSION__:
			"c2261276cc9d1f8598ea4b6a74b15c2f4e7b9012096b41c4eb3aaf947f6ea429",
			// Balances|TotalIssuance
			"c2261276cc9d1f8598ea4b6a74b15c2f57c875e4cff74148e4628f264b974c80",
		];

		if custom_heap_pages {
			// :heappages
			res.push("3a686561707061676573");
		}

		res
	}

	#[test]
	fn expected_keys_vec_are_matching() {
		assert_eq!(
			storage_key_generator::get_expected_storage_hashed_keys(false),
			storage_key_generator::generate_expected_storage_hashed_keys(false),
		);
	}
}

#[cfg(test)]
mod tests {
	use super::*;
	use codec::Encode;
	use frame_support::dispatch::DispatchInfo;
	use sc_block_builder::BlockBuilderBuilder;
	use sp_api::{ApiExt, ProvideRuntimeApi};
	use sp_consensus::BlockOrigin;
	use sp_core::{storage::well_known_keys::HEAP_PAGES, traits::CallContext};
	use sp_runtime::{
		traits::{Hash as _, SignedExtension},
		transaction_validity::{InvalidTransaction, ValidTransaction},
	};
	use substrate_test_runtime_client::{
		prelude::*, runtime::TestAPI, DefaultTestClientBuilderExt, TestClientBuilder,
	};

	#[test]
	fn heap_pages_is_respected() {
		// This tests that the on-chain `HEAP_PAGES` parameter is respected.

		// Create a client devoting only 8 pages of wasm memory. This gives us ~512k of heap memory.
		let mut client = TestClientBuilder::new().set_heap_pages(8).build();
		let best_hash = client.chain_info().best_hash;

		// Try to allocate 1024k of memory on heap. This is going to fail since it is twice larger
		// than the heap.
		let mut runtime_api = client.runtime_api();
		// This is currently required to allocate the 1024k of memory as configured above.
		runtime_api.set_call_context(CallContext::Onchain);
		let ret = runtime_api.vec_with_capacity(best_hash, 1048576);
		assert!(ret.is_err());

		// Create a block that sets the `:heap_pages` to 32 pages of memory which corresponds to
		// ~2048k of heap memory.
		let (new_at_hash, block) = {
			let mut builder = BlockBuilderBuilder::new(&client)
				.on_parent_block(best_hash)
				.with_parent_block_number(0)
				.build()
				.unwrap();
			builder.push_storage_change(HEAP_PAGES.to_vec(), Some(32u64.encode())).unwrap();
			let block = builder.build().unwrap().block;
			let hash = block.header.hash();
			(hash, block)
		};

		futures::executor::block_on(client.import(BlockOrigin::Own, block)).unwrap();

		// Allocation of 1024k while having ~2048k should succeed.
		let ret = client.runtime_api().vec_with_capacity(new_at_hash, 1048576);
		assert!(ret.is_ok());
	}

	#[test]
	fn test_storage() {
		let client = TestClientBuilder::new().build();
		let runtime_api = client.runtime_api();
		let best_hash = client.chain_info().best_hash;

		runtime_api.test_storage(best_hash).unwrap();
	}

	fn witness_backend() -> (sp_trie::MemoryDB<crate::Hashing>, crate::Hash) {
		let mut root = crate::Hash::default();
		let mut mdb = sp_trie::MemoryDB::<crate::Hashing>::default();
		{
			let mut trie =
				sp_trie::trie_types::TrieDBMutBuilderV1::new(&mut mdb, &mut root).build();
			trie.insert(b"value3", &[142]).expect("insert failed");
			trie.insert(b"value4", &[124]).expect("insert failed");
		};
		(mdb, root)
	}

	#[test]
	fn witness_backend_works() {
		let (db, root) = witness_backend();
		let backend =
			sp_state_machine::TrieBackendBuilder::<_, crate::Hashing>::new(db, root).build();
		let proof = sp_state_machine::prove_read(backend, vec![b"value3"]).unwrap();
		let client = TestClientBuilder::new().build();
		let runtime_api = client.runtime_api();
		let best_hash = client.chain_info().best_hash;

		runtime_api.test_witness(best_hash, proof, root).unwrap();
	}

	pub fn new_test_ext() -> sp_io::TestExternalities {
		genesismap::GenesisStorageBuilder::new(
			vec![AccountKeyring::One.public().into(), AccountKeyring::Two.public().into()],
			vec![AccountKeyring::One.into(), AccountKeyring::Two.into()],
			1000 * currency::DOLLARS,
		)
		.build()
		.into()
	}

	#[test]
	fn validate_storage_keys() {
		assert_eq!(
			genesismap::GenesisStorageBuilder::default()
				.build()
				.top
				.keys()
				.cloned()
				.map(storage_key_generator::hex)
				.collect::<Vec<_>>(),
			storage_key_generator::get_expected_storage_hashed_keys(false)
		);
	}

	#[test]
	fn validate_unsigned_works() {
		sp_tracing::try_init_simple();
		new_test_ext().execute_with(|| {
			let failing_calls = vec![
				substrate_test_pallet::Call::bench_call { transfer: Default::default() },
				substrate_test_pallet::Call::include_data { data: vec![] },
				substrate_test_pallet::Call::fill_block { ratio: Perbill::from_percent(50) },
			];
			let succeeding_calls = vec![
				substrate_test_pallet::Call::deposit_log_digest_item {
					log: DigestItem::Other(vec![]),
				},
				substrate_test_pallet::Call::storage_change { key: vec![], value: None },
				substrate_test_pallet::Call::read { count: 0 },
				substrate_test_pallet::Call::read_and_panic { count: 0 },
			];

			for call in failing_calls {
				assert_eq!(
					<SubstrateTest as sp_runtime::traits::ValidateUnsigned>::validate_unsigned(
						TransactionSource::External,
						&call,
					),
					InvalidTransaction::Call.into(),
				);
			}

			for call in succeeding_calls {
				assert_eq!(
					<SubstrateTest as sp_runtime::traits::ValidateUnsigned>::validate_unsigned(
						TransactionSource::External,
						&call,
					),
					Ok(ValidTransaction {
						provides: vec![BlakeTwo256::hash_of(&call).encode()],
						..Default::default()
					})
				);
			}
		});
	}

	#[test]
	fn check_substrate_check_signed_extension_works() {
		sp_tracing::try_init_simple();
		new_test_ext().execute_with(|| {
<<<<<<< HEAD
			let x: AccountId = AccountKeyring::Alice.into();
=======
			let x = sp_keyring::AccountKeyring::Alice.into();
>>>>>>> 878b5dd0
			let info = DispatchInfo::default();
			let len = 0_usize;
			assert_eq!(
				CheckSubstrateCall {}
					.validate(
						&x,
						&ExtrinsicBuilder::new_call_with_priority(16).build().function,
						&info,
						len
					)
					.unwrap()
					.priority,
				16
			);

			assert_eq!(
				CheckSubstrateCall {}
					.validate(
						&x,
						&ExtrinsicBuilder::new_call_do_not_propagate().build().function,
						&info,
						len
					)
					.unwrap()
					.propagate,
				false
			);
		})
	}

	mod genesis_builder_tests {
		use super::*;
		use crate::genesismap::GenesisStorageBuilder;
		use sc_executor::{error::Result, WasmExecutor};
		use sc_executor_common::runtime_blob::RuntimeBlob;
		use serde_json::json;
		use sp_application_crypto::Ss58Codec;
		use sp_core::traits::Externalities;
		use sp_genesis_builder::Result as BuildResult;
		use sp_state_machine::BasicExternalities;
		use std::{fs, io::Write};
		use storage_key_generator::hex;

		pub fn executor_call(
			ext: &mut dyn Externalities,
			method: &str,
			data: &[u8],
		) -> Result<Vec<u8>> {
			let executor = WasmExecutor::<sp_io::SubstrateHostFunctions>::builder().build();
			executor.uncached_call(
				RuntimeBlob::uncompress_if_needed(wasm_binary_unwrap()).unwrap(),
				ext,
				true,
				method,
				data,
			)
		}

		#[test]
		fn build_minimal_genesis_config_works() {
			sp_tracing::try_init_simple();
			let default_minimal_json = r#"{"system":{},"babe":{"authorities":[],"epochConfig":{"c": [ 3, 10 ],"allowed_slots":"PrimaryAndSecondaryPlainSlots"}},"substrateTest":{"authorities":[]},"balances":{"balances":[]}}"#;
			let mut t = BasicExternalities::new_empty();

			executor_call(&mut t, "GenesisBuilder_build_state", &default_minimal_json.encode())
				.unwrap();

			let mut keys = t.into_storages().top.keys().cloned().map(hex).collect::<Vec<String>>();
			keys.sort();

			let mut expected = [
				//SubstrateTest|Authorities
				"00771836bebdd29870ff246d305c578c5e0621c4869aa60c02be9adcc98a0d1d",
				//Babe|SegmentIndex
				"1cb6f36e027abb2091cfb5110ab5087f66e8f035c8adbe7f1547b43c51e6f8a4",
				//Babe|EpochConfig
				"1cb6f36e027abb2091cfb5110ab5087fdc6b171b77304263c292cc3ea5ed31ef",
				//System|UpgradedToU32RefCount
				"26aa394eea5630e07c48ae0c9558cef75684a022a34dd8bfa2baaf44f172b710",
				//System|ParentHash
				"26aa394eea5630e07c48ae0c9558cef78a42f33323cb5ced3b44dd825fda9fcc",
				//System::BlockHash|0
				"26aa394eea5630e07c48ae0c9558cef7a44704b568d21667356a5a050c118746bb1bdbcacd6ac9340000000000000000",
				//System|UpgradedToTripleRefCount
				"26aa394eea5630e07c48ae0c9558cef7a7fd6c28836b9a28522dc924110cf439",

				// System|LastRuntimeUpgrade
				"26aa394eea5630e07c48ae0c9558cef7f9cce9c888469bb1a0dceaa129672ef8",
				// :extrinsic_index
				"3a65787472696e7369635f696e646578",
				// Balances|TotalIssuance
				"c2261276cc9d1f8598ea4b6a74b15c2f57c875e4cff74148e4628f264b974c80",

				// added by on_genesis:
				// Balances|:__STORAGE_VERSION__:
				"c2261276cc9d1f8598ea4b6a74b15c2f4e7b9012096b41c4eb3aaf947f6ea429",
				//System|:__STORAGE_VERSION__:
				"26aa394eea5630e07c48ae0c9558cef74e7b9012096b41c4eb3aaf947f6ea429",
				//Babe|:__STORAGE_VERSION__:
				"1cb6f36e027abb2091cfb5110ab5087f4e7b9012096b41c4eb3aaf947f6ea429",
				//SubstrateTest|:__STORAGE_VERSION__:
				"00771836bebdd29870ff246d305c578c4e7b9012096b41c4eb3aaf947f6ea429",
				].into_iter().map(String::from).collect::<Vec<_>>();
			expected.sort();

			assert_eq!(keys, expected);
		}

		#[test]
		fn default_config_as_json_works() {
			sp_tracing::try_init_simple();
			let mut t = BasicExternalities::new_empty();
			let r = executor_call(&mut t, "GenesisBuilder_create_default_config", &vec![]).unwrap();
			let r = Vec::<u8>::decode(&mut &r[..]).unwrap();
			let json = String::from_utf8(r.into()).expect("returned value is json. qed.");

			let expected = r#"{"system":{},"babe":{"authorities":[],"epochConfig":{"c":[1,4],"allowed_slots":"PrimaryAndSecondaryVRFSlots"}},"substrateTest":{"authorities":[]},"balances":{"balances":[]}}"#;
			assert_eq!(expected.to_string(), json);
		}

		#[test]
		fn preset_names_listing_works() {
			sp_tracing::try_init_simple();
			let mut t = BasicExternalities::new_empty();
			let r = executor_call(&mut t, "GenesisBuilder_preset_names", &vec![]).unwrap();
			let r = Vec::<RuntimeString>::decode(&mut &r[..]).unwrap();
			assert_eq!(r, vec![RuntimeString::from("foobar"), RuntimeString::from("staging"),]);
			log::info!("r: {:#?}", r);
		}

		#[test]
		fn named_config_works() {
			sp_tracing::try_init_simple();
			let f = |cfg_name: &str, expected: &str| {
				let mut t = BasicExternalities::new_empty();
				let name = cfg_name.to_string();
				let r = executor_call(
					&mut t,
					"GenesisBuilder_get_preset",
					&Some(name.as_bytes()).encode(),
				)
				.unwrap();
				let r = Option::<Vec<u8>>::decode(&mut &r[..]).unwrap();
				let json =
					String::from_utf8(r.unwrap().into()).expect("returned value is json. qed.");
				log::info!("json: {:#?}", json);
				assert_eq!(expected.to_string(), json);
			};

			f("foobar", r#"{"foo":"bar"}"#);
			f(
				"staging",
				r#"{"balances":{"balances":[["5FHneW46xGXgs5mUiveU4sbTyGBzmstUspZC92UhjJM694ty",1000000000000000],["5FLSigC9HGRKVhB9FiEo4Y3koPsNmBmLJbpXg2mp1hXcS59Y",1000000000000000]]},"substrateTest":{"authorities":["5GrwvaEF5zXb26Fz9rcQpDWS57CtERHpNehXCPcNoHGKutQY","5CiPPseXPECbkjWCa6MnjNokrgYjMqmKndv2rSnekmSK2DjL"]}}"#,
			);
		}

		#[test]
		fn build_config_from_json_works() {
			sp_tracing::try_init_simple();
			let j = include_str!("../res/default_genesis_config.json");

			let mut t = BasicExternalities::new_empty();
			let r = executor_call(&mut t, "GenesisBuilder_build_state", &j.encode()).unwrap();
			let r = BuildResult::decode(&mut &r[..]);
			assert!(r.is_ok());

			let mut keys = t.into_storages().top.keys().cloned().map(hex).collect::<Vec<String>>();

			// following keys are not placed during `<RuntimeGenesisConfig as GenesisBuild>::build`
			// process, add them `keys` to assert against known keys.
			keys.push(hex(b":code"));
			keys.sort();

			assert_eq!(keys, storage_key_generator::get_expected_storage_hashed_keys(false));
		}

		#[test]
		fn build_config_from_invalid_json_fails() {
			sp_tracing::try_init_simple();
			let j = include_str!("../res/default_genesis_config_invalid.json");
			let mut t = BasicExternalities::new_empty();
			let r = executor_call(&mut t, "GenesisBuilder_build_state", &j.encode()).unwrap();
			let r = BuildResult::decode(&mut &r[..]).unwrap();
			log::info!("result: {:#?}", r);
			assert_eq!(r, Err(
				sp_runtime::RuntimeString::Owned(
					"Invalid JSON blob: unknown field `renamed_authorities`, expected `authorities` or `epochConfig` at line 4 column 25".to_string(),
				))
			);
		}

		#[test]
		fn build_config_from_invalid_json_fails_2() {
			sp_tracing::try_init_simple();
			let j = include_str!("../res/default_genesis_config_invalid_2.json");
			let mut t = BasicExternalities::new_empty();
			let r = executor_call(&mut t, "GenesisBuilder_build_state", &j.encode()).unwrap();
			let r = BuildResult::decode(&mut &r[..]).unwrap();
			assert_eq!(r, Err(
				sp_runtime::RuntimeString::Owned(
					"Invalid JSON blob: unknown field `babex`, expected one of `system`, `babe`, `substrateTest`, `balances` at line 3 column 9".to_string(),
				))
			);
		}

		#[test]
		fn build_config_from_incomplete_json_fails() {
			sp_tracing::try_init_simple();
			let j = include_str!("../res/default_genesis_config_incomplete.json");

			let mut t = BasicExternalities::new_empty();
			let r = executor_call(&mut t, "GenesisBuilder_build_state", &j.encode()).unwrap();
			let r =
				core::result::Result::<(), sp_runtime::RuntimeString>::decode(&mut &r[..]).unwrap();
			assert_eq!(
				r,
				Err(sp_runtime::RuntimeString::Owned(
					"Invalid JSON blob: missing field `authorities` at line 11 column 3"
						.to_string()
				))
			);
		}

		#[test]
		fn write_default_config_to_tmp_file() {
			if std::env::var("WRITE_DEFAULT_JSON_FOR_STR_GC").is_ok() {
				sp_tracing::try_init_simple();
				let mut file = fs::OpenOptions::new()
					.create(true)
					.write(true)
					.open("/tmp/default_genesis_config.json")
					.unwrap();

				let j = serde_json::to_string(&GenesisStorageBuilder::default().genesis_config())
					.unwrap()
					.into_bytes();
				file.write_all(&j).unwrap();
			}
		}

		#[test]
		fn build_genesis_config_with_patch_json_works() {
			//this tests shows how to do patching on native side
			sp_tracing::try_init_simple();

			let mut t = BasicExternalities::new_empty();
			let r = executor_call(&mut t, "GenesisBuilder_create_default_config", &vec![]).unwrap();
			let r = Vec::<u8>::decode(&mut &r[..]).unwrap();
			let mut default_config: serde_json::Value =
				serde_json::from_slice(&r[..]).expect("returned value is json. qed.");

			// Patch default json with some custom values:
			let patch = json!({
				"babe": {
					"epochConfig": {
						"c": [
							7,
							10
						],
						"allowed_slots": "PrimaryAndSecondaryPlainSlots"
					}
				},
				"substrateTest": {
					"authorities": [
						AccountKeyring::Ferdie.public().to_ss58check(),
						AccountKeyring::Alice.public().to_ss58check()
					],
				}
			});

			sc_chain_spec::json_merge(&mut default_config, patch);

			// Build genesis config using custom json:
			let mut t = BasicExternalities::new_empty();
			executor_call(
				&mut t,
				"GenesisBuilder_build_state",
				&default_config.to_string().encode(),
			)
			.unwrap();

			// Ensure that custom values are in the genesis storage:
			let storage = t.into_storages();
			let get_from_storage = |key: &str| -> Vec<u8> {
				storage.top.get(&array_bytes::hex2bytes(key).unwrap()).unwrap().clone()
			};

			//SubstrateTest|Authorities
			let value: Vec<u8> = get_from_storage(
				"00771836bebdd29870ff246d305c578c5e0621c4869aa60c02be9adcc98a0d1d",
			);
			let authority_key_vec =
				Vec::<sp_core::sr25519::Public>::decode(&mut &value[..]).unwrap();
			assert_eq!(authority_key_vec.len(), 2);
			assert_eq!(authority_key_vec[0], AccountKeyring::Ferdie.public());
			assert_eq!(authority_key_vec[1], AccountKeyring::Alice.public());

			//Babe|Authorities
			let value: Vec<u8> = get_from_storage(
				"1cb6f36e027abb2091cfb5110ab5087fdc6b171b77304263c292cc3ea5ed31ef",
			);
			assert_eq!(
				BabeEpochConfiguration::decode(&mut &value[..]).unwrap(),
				BabeEpochConfiguration {
					c: (7, 10),
					allowed_slots: AllowedSlots::PrimaryAndSecondaryPlainSlots
				}
			);

			// Ensure that some values are default ones:
			// Balances|TotalIssuance
			let value: Vec<u8> = get_from_storage(
				"c2261276cc9d1f8598ea4b6a74b15c2f57c875e4cff74148e4628f264b974c80",
			);
			assert_eq!(u64::decode(&mut &value[..]).unwrap(), 0);

			//System|ParentHash
			let value: Vec<u8> = get_from_storage(
				"26aa394eea5630e07c48ae0c9558cef78a42f33323cb5ced3b44dd825fda9fcc",
			);
			assert_eq!(H256::decode(&mut &value[..]).unwrap(), [69u8; 32].into());
		}
	}
}<|MERGE_RESOLUTION|>--- conflicted
+++ resolved
@@ -1212,11 +1212,7 @@
 	fn check_substrate_check_signed_extension_works() {
 		sp_tracing::try_init_simple();
 		new_test_ext().execute_with(|| {
-<<<<<<< HEAD
-			let x: AccountId = AccountKeyring::Alice.into();
-=======
-			let x = sp_keyring::AccountKeyring::Alice.into();
->>>>>>> 878b5dd0
+			let x = AccountKeyring::Alice.into();
 			let info = DispatchInfo::default();
 			let len = 0_usize;
 			assert_eq!(
