// Copyright (C) Parity Technologies (UK) Ltd.
// This file is part of Polkadot.

// Polkadot is free software: you can redistribute it and/or modify
// it under the terms of the GNU General Public License as published by
// the Free Software Foundation, either version 3 of the License, or
// (at your option) any later version.

// Polkadot is distributed in the hope that it will be useful,
// but WITHOUT ANY WARRANTY; without even the implied warranty of
// MERCHANTABILITY or FITNESS FOR A PARTICULAR PURPOSE.  See the
// GNU General Public License for more details.

// You should have received a copy of the GNU General Public License
// along with Polkadot.  If not, see <http://www.gnu.org/licenses/>.

//! The Rococo runtime for v1 parachains.

#![cfg_attr(not(feature = "std"), no_std)]
// `construct_runtime!` does a lot of recursion and requires us to increase the limit.
#![recursion_limit = "512"]

use pallet_nis::WithMaximumOf;
use parity_scale_codec::{Decode, Encode, MaxEncodedLen};
use primitives::{
	slashing,
	vstaging::{ApprovalVotingParams, NodeFeatures},
	AccountId, AccountIndex, Balance, BlockNumber, CandidateEvent, CandidateHash,
	CommittedCandidateReceipt, CoreState, DisputeState, ExecutorParams, GroupRotationInfo, Hash,
	Id as ParaId, InboundDownwardMessage, InboundHrmpMessage, Moment, Nonce,
	OccupiedCoreAssumption, PersistedValidationData, ScrapedOnChainVotes, SessionInfo, Signature,
	ValidationCode, ValidationCodeHash, ValidatorId, ValidatorIndex, PARACHAIN_KEY_TYPE_ID,
};
use rococo_runtime_constants::system_parachain::BROKER_ID;
use runtime_common::{
	assigned_slots, auctions, claims, crowdloan, identity_migrator, impl_runtime_weights,
	impls::{
		LocatableAssetConverter, ToAuthor, VersionedLocatableAsset, VersionedLocationConverter,
	},
	paras_registrar, paras_sudo_wrapper, prod_or_fast, slots,
	traits::Leaser,
	BlockHashCount, BlockLength, SlowAdjustingFeeUpdate,
};
use scale_info::TypeInfo;
use sp_std::{cmp::Ordering, collections::btree_map::BTreeMap, prelude::*};

use runtime_parachains::{
	assigner_coretime as parachains_assigner_coretime,
	assigner_on_demand as parachains_assigner_on_demand, configuration as parachains_configuration,
	coretime, disputes as parachains_disputes,
	disputes::slashing as parachains_slashing,
	dmp as parachains_dmp, hrmp as parachains_hrmp, inclusion as parachains_inclusion,
	inclusion::{AggregateMessageOrigin, UmpQueueId},
	initializer as parachains_initializer, origin as parachains_origin, paras as parachains_paras,
	paras_inherent as parachains_paras_inherent,
	runtime_api_impl::{
		v7 as parachains_runtime_api_impl, vstaging as parachains_staging_runtime_api_impl,
	},
	scheduler as parachains_scheduler, session_info as parachains_session_info,
	shared as parachains_shared,
};

use authority_discovery_primitives::AuthorityId as AuthorityDiscoveryId;
use beefy_primitives::{
	ecdsa_crypto::{AuthorityId as BeefyId, Signature as BeefySignature},
	mmr::{BeefyDataProvider, MmrLeafVersion},
};

use frame_support::{
	construct_runtime, derive_impl,
	genesis_builder_helper::{build_config, create_default_config},
	parameter_types,
	traits::{
		fungible::HoldConsideration, Contains, EitherOf, EitherOfDiverse, EverythingBut,
		InstanceFilter, KeyOwnerProofSystem, LinearStoragePrice, PrivilegeCmp, ProcessMessage,
		ProcessMessageError, StorageMapShim, WithdrawReasons,
	},
	weights::{ConstantMultiplier, WeightMeter},
	PalletId,
};
use frame_system::{EnsureRoot, EnsureSigned};
use pallet_grandpa::{fg_primitives, AuthorityId as GrandpaId};
use pallet_identity::legacy::IdentityInfo;
use pallet_session::historical as session_historical;
use pallet_transaction_payment::{CurrencyAdapter, FeeDetails, RuntimeDispatchInfo};
use sp_core::{ConstU128, OpaqueMetadata, H256};
use sp_runtime::{
	create_runtime_str, generic, impl_opaque_keys,
	traits::{
		BlakeTwo256, Block as BlockT, ConstU32, ConvertInto, Extrinsic as ExtrinsicT,
		IdentityLookup, Keccak256, OpaqueKeys, SaturatedConversion, Verify,
	},
	transaction_validity::{TransactionPriority, TransactionSource, TransactionValidity},
	ApplyExtrinsicResult, BoundToRuntimeAppPublic, FixedU128, KeyTypeId, Perbill, Percent, Permill,
	RuntimeAppPublic, RuntimeDebug,
};
use sp_staking::SessionIndex;
#[cfg(any(feature = "std", test))]
use sp_version::NativeVersion;
use sp_version::RuntimeVersion;
use xcm::{latest::prelude::*, VersionedLocation};
use xcm_builder::PayOverXcm;

pub use frame_system::Call as SystemCall;
pub use pallet_balances::Call as BalancesCall;

/// Constant values used within the runtime.
use rococo_runtime_constants::{currency::*, fee::*, time::*};

// Weights used in the runtime.
mod weights;

// XCM configurations.
pub mod xcm_config;

// Implemented types.
mod impls;
use impls::ToParachainIdentityReaper;

// Governance and configurations.
pub mod governance;
use governance::{
	pallet_custom_origins, AuctionAdmin, Fellows, GeneralAdmin, LeaseAdmin, Treasurer,
	TreasurySpender,
};

#[cfg(test)]
mod tests;

mod validator_manager;

impl_runtime_weights!(rococo_runtime_constants);

// Make the WASM binary available.
#[cfg(feature = "std")]
include!(concat!(env!("OUT_DIR"), "/wasm_binary.rs"));

/// Provides the `WASM_BINARY` build with `fast-runtime` feature enabled.
///
/// This is for example useful for local test chains.
#[cfg(feature = "std")]
pub mod fast_runtime_binary {
	include!(concat!(env!("OUT_DIR"), "/fast_runtime_binary.rs"));
}

/// Runtime version (Rococo).
#[sp_version::runtime_version]
pub const VERSION: RuntimeVersion = RuntimeVersion {
	spec_name: create_runtime_str!("rococo"),
	impl_name: create_runtime_str!("parity-rococo-v2.0"),
	authoring_version: 0,
	spec_version: 1_008_000,
	impl_version: 0,
	apis: RUNTIME_API_VERSIONS,
	transaction_version: 24,
	state_version: 1,
};

/// The BABE epoch configuration at genesis.
pub const BABE_GENESIS_EPOCH_CONFIG: babe_primitives::BabeEpochConfiguration =
	babe_primitives::BabeEpochConfiguration {
		c: PRIMARY_PROBABILITY,
		allowed_slots: babe_primitives::AllowedSlots::PrimaryAndSecondaryVRFSlots,
	};

/// Native version.
#[cfg(any(feature = "std", test))]
pub fn native_version() -> NativeVersion {
	NativeVersion { runtime_version: VERSION, can_author_with: Default::default() }
}

/// A type to identify calls to the Identity pallet. These will be filtered to prevent invocation,
/// locking the state of the pallet and preventing further updates to identities and sub-identities.
/// The locked state will be the genesis state of a new system chain and then removed from the Relay
/// Chain.
pub struct IsIdentityCall;
impl Contains<RuntimeCall> for IsIdentityCall {
	fn contains(c: &RuntimeCall) -> bool {
		matches!(c, RuntimeCall::Identity(_))
	}
}

parameter_types! {
	pub const Version: RuntimeVersion = VERSION;
	pub const SS58Prefix: u8 = 42;
}

#[derive_impl(frame_system::config_preludes::RelayChainDefaultConfig as frame_system::DefaultConfig)]
impl frame_system::Config for Runtime {
	type BaseCallFilter = EverythingBut<IsIdentityCall>;
	type BlockWeights = BlockWeights;
	type BlockLength = BlockLength;
	type DbWeight = RocksDbWeight;
	type Nonce = Nonce;
	type Hash = Hash;
	type AccountId = AccountId;
	type Block = Block;
	type BlockHashCount = BlockHashCount;
	type Version = Version;
	type AccountData = pallet_balances::AccountData<Balance>;
	type SystemWeightInfo = weights::frame_system::WeightInfo<Runtime>;
	type ExtensionsWeightInfo = weights::frame_system_extensions::WeightInfo<Runtime>;
	type SS58Prefix = SS58Prefix;
	type MaxConsumers = frame_support::traits::ConstU32<16>;
}

parameter_types! {
	pub MaximumSchedulerWeight: Weight = Perbill::from_percent(80) *
		BlockWeights::get().max_block;
	pub const MaxScheduledPerBlock: u32 = 50;
	pub const NoPreimagePostponement: Option<u32> = Some(10);
}

/// Used the compare the privilege of an origin inside the scheduler.
pub struct OriginPrivilegeCmp;

impl PrivilegeCmp<OriginCaller> for OriginPrivilegeCmp {
	fn cmp_privilege(left: &OriginCaller, right: &OriginCaller) -> Option<Ordering> {
		if left == right {
			return Some(Ordering::Equal)
		}

		match (left, right) {
			// Root is greater than anything.
			(OriginCaller::system(frame_system::RawOrigin::Root), _) => Some(Ordering::Greater),
			// For every other origin we don't care, as they are not used for `ScheduleOrigin`.
			_ => None,
		}
	}
}

impl pallet_scheduler::Config for Runtime {
	type RuntimeOrigin = RuntimeOrigin;
	type RuntimeEvent = RuntimeEvent;
	type PalletsOrigin = OriginCaller;
	type RuntimeCall = RuntimeCall;
	type MaximumWeight = MaximumSchedulerWeight;
	// The goal of having ScheduleOrigin include AuctionAdmin is to allow the auctions track of
	// OpenGov to schedule periodic auctions.
	type ScheduleOrigin = EitherOf<EnsureRoot<AccountId>, AuctionAdmin>;
	type MaxScheduledPerBlock = MaxScheduledPerBlock;
	type WeightInfo = weights::pallet_scheduler::WeightInfo<Runtime>;
	type OriginPrivilegeCmp = OriginPrivilegeCmp;
	type Preimages = Preimage;
}

parameter_types! {
	pub const PreimageBaseDeposit: Balance = deposit(2, 64);
	pub const PreimageByteDeposit: Balance = deposit(0, 1);
	pub const PreimageHoldReason: RuntimeHoldReason = RuntimeHoldReason::Preimage(pallet_preimage::HoldReason::Preimage);
}

impl pallet_preimage::Config for Runtime {
	type WeightInfo = weights::pallet_preimage::WeightInfo<Runtime>;
	type RuntimeEvent = RuntimeEvent;
	type Currency = Balances;
	type ManagerOrigin = EnsureRoot<AccountId>;
	type Consideration = HoldConsideration<
		AccountId,
		Balances,
		PreimageHoldReason,
		LinearStoragePrice<PreimageBaseDeposit, PreimageByteDeposit, Balance>,
	>;
}

parameter_types! {
	pub const ExpectedBlockTime: Moment = MILLISECS_PER_BLOCK;
	pub ReportLongevity: u64 = EpochDurationInBlocks::get() as u64 * 10;
}

impl pallet_babe::Config for Runtime {
	type EpochDuration = EpochDurationInBlocks;
	type ExpectedBlockTime = ExpectedBlockTime;
	// session module is the trigger
	type EpochChangeTrigger = pallet_babe::ExternalTrigger;
	type DisabledValidators = Session;
	type WeightInfo = ();
	type MaxAuthorities = MaxAuthorities;
	type MaxNominators = ConstU32<0>;
	type KeyOwnerProof = sp_session::MembershipProof;
	type EquivocationReportSystem =
		pallet_babe::EquivocationReportSystem<Self, Offences, Historical, ReportLongevity>;
}

parameter_types! {
	pub const IndexDeposit: Balance = 100 * CENTS;
}

impl pallet_indices::Config for Runtime {
	type AccountIndex = AccountIndex;
	type Currency = Balances;
	type Deposit = IndexDeposit;
	type RuntimeEvent = RuntimeEvent;
	type WeightInfo = weights::pallet_indices::WeightInfo<Runtime>;
}

parameter_types! {
	pub const ExistentialDeposit: Balance = EXISTENTIAL_DEPOSIT;
	pub const MaxLocks: u32 = 50;
	pub const MaxReserves: u32 = 50;
}

impl pallet_balances::Config for Runtime {
	type Balance = Balance;
	type DustRemoval = ();
	type RuntimeEvent = RuntimeEvent;
	type ExistentialDeposit = ExistentialDeposit;
	type AccountStore = System;
	type MaxLocks = MaxLocks;
	type MaxReserves = MaxReserves;
	type ReserveIdentifier = [u8; 8];
	type WeightInfo = weights::pallet_balances_balances::WeightInfo<Runtime>;
	type FreezeIdentifier = ();
	type RuntimeHoldReason = RuntimeHoldReason;
	type RuntimeFreezeReason = RuntimeFreezeReason;
	type MaxFreezes = ConstU32<1>;
}

parameter_types! {
	pub const TransactionByteFee: Balance = 10 * MILLICENTS;
	/// This value increases the priority of `Operational` transactions by adding
	/// a "virtual tip" that's equal to the `OperationalFeeMultiplier * final_fee`.
	pub const OperationalFeeMultiplier: u8 = 5;
}

impl pallet_transaction_payment::Config for Runtime {
	type RuntimeEvent = RuntimeEvent;
	type OnChargeTransaction = CurrencyAdapter<Balances, ToAuthor<Runtime>>;
	type OperationalFeeMultiplier = OperationalFeeMultiplier;
	type WeightToFee = WeightToFee;
	type LengthToFee = ConstantMultiplier<Balance, TransactionByteFee>;
	type FeeMultiplierUpdate = SlowAdjustingFeeUpdate<Self>;
	type WeightInfo = weights::pallet_transaction_payment::WeightInfo<Runtime>;
}

parameter_types! {
	pub const MinimumPeriod: u64 = SLOT_DURATION / 2;
}
impl pallet_timestamp::Config for Runtime {
	type Moment = u64;
	type OnTimestampSet = Babe;
	type MinimumPeriod = MinimumPeriod;
	type WeightInfo = weights::pallet_timestamp::WeightInfo<Runtime>;
}

impl pallet_authorship::Config for Runtime {
	type FindAuthor = pallet_session::FindAccountFromAuthorIndex<Self, Babe>;
	type EventHandler = ();
}

#[derive(Clone, Debug, PartialEq, Eq, Encode, Decode)]
pub struct OldSessionKeys {
	pub grandpa: <Grandpa as BoundToRuntimeAppPublic>::Public,
	pub babe: <Babe as BoundToRuntimeAppPublic>::Public,
	pub im_online: pallet_im_online::sr25519::AuthorityId,
	pub para_validator: <Initializer as BoundToRuntimeAppPublic>::Public,
	pub para_assignment: <ParaSessionInfo as BoundToRuntimeAppPublic>::Public,
	pub authority_discovery: <AuthorityDiscovery as BoundToRuntimeAppPublic>::Public,
	pub beefy: <Beefy as BoundToRuntimeAppPublic>::Public,
}

impl OpaqueKeys for OldSessionKeys {
	type KeyTypeIdProviders = ();
	fn key_ids() -> &'static [KeyTypeId] {
		&[
			<<Grandpa as BoundToRuntimeAppPublic>::Public>::ID,
			<<Babe as BoundToRuntimeAppPublic>::Public>::ID,
			sp_core::crypto::key_types::IM_ONLINE,
			<<Initializer as BoundToRuntimeAppPublic>::Public>::ID,
			<<ParaSessionInfo as BoundToRuntimeAppPublic>::Public>::ID,
			<<AuthorityDiscovery as BoundToRuntimeAppPublic>::Public>::ID,
			<<Beefy as BoundToRuntimeAppPublic>::Public>::ID,
		]
	}
	fn get_raw(&self, i: KeyTypeId) -> &[u8] {
		match i {
			<<Grandpa as BoundToRuntimeAppPublic>::Public>::ID => self.grandpa.as_ref(),
			<<Babe as BoundToRuntimeAppPublic>::Public>::ID => self.babe.as_ref(),
			sp_core::crypto::key_types::IM_ONLINE => self.im_online.as_ref(),
			<<Initializer as BoundToRuntimeAppPublic>::Public>::ID => self.para_validator.as_ref(),
			<<ParaSessionInfo as BoundToRuntimeAppPublic>::Public>::ID =>
				self.para_assignment.as_ref(),
			<<AuthorityDiscovery as BoundToRuntimeAppPublic>::Public>::ID =>
				self.authority_discovery.as_ref(),
			<<Beefy as BoundToRuntimeAppPublic>::Public>::ID => self.beefy.as_ref(),
			_ => &[],
		}
	}
}

impl_opaque_keys! {
	pub struct SessionKeys {
		pub grandpa: Grandpa,
		pub babe: Babe,
		pub para_validator: Initializer,
		pub para_assignment: ParaSessionInfo,
		pub authority_discovery: AuthorityDiscovery,
		pub beefy: Beefy,
	}
}

// remove this when removing `OldSessionKeys`
fn transform_session_keys(_val: AccountId, old: OldSessionKeys) -> SessionKeys {
	SessionKeys {
		grandpa: old.grandpa,
		babe: old.babe,
		para_validator: old.para_validator,
		para_assignment: old.para_assignment,
		authority_discovery: old.authority_discovery,
		beefy: old.beefy,
	}
}

/// Special `ValidatorIdOf` implementation that is just returning the input as result.
pub struct ValidatorIdOf;
impl sp_runtime::traits::Convert<AccountId, Option<AccountId>> for ValidatorIdOf {
	fn convert(a: AccountId) -> Option<AccountId> {
		Some(a)
	}
}

impl pallet_session::Config for Runtime {
	type RuntimeEvent = RuntimeEvent;
	type ValidatorId = AccountId;
	type ValidatorIdOf = ValidatorIdOf;
	type ShouldEndSession = Babe;
	type NextSessionRotation = Babe;
	type SessionManager = pallet_session::historical::NoteHistoricalRoot<Self, ValidatorManager>;
	type SessionHandler = <SessionKeys as OpaqueKeys>::KeyTypeIdProviders;
	type Keys = SessionKeys;
	type WeightInfo = weights::pallet_session::WeightInfo<Runtime>;
}

pub struct FullIdentificationOf;
impl sp_runtime::traits::Convert<AccountId, Option<()>> for FullIdentificationOf {
	fn convert(_: AccountId) -> Option<()> {
		Some(Default::default())
	}
}

impl pallet_session::historical::Config for Runtime {
	type FullIdentification = ();
	type FullIdentificationOf = FullIdentificationOf;
}

parameter_types! {
	pub const SessionsPerEra: SessionIndex = 6;
	pub const BondingDuration: sp_staking::EraIndex = 28;
}

parameter_types! {
	pub const ProposalBond: Permill = Permill::from_percent(5);
	pub const ProposalBondMinimum: Balance = 2000 * CENTS;
	pub const ProposalBondMaximum: Balance = 1 * GRAND;
	pub const SpendPeriod: BlockNumber = 6 * DAYS;
	pub const Burn: Permill = Permill::from_perthousand(2);
	pub const TreasuryPalletId: PalletId = PalletId(*b"py/trsry");
	pub const PayoutSpendPeriod: BlockNumber = 30 * DAYS;
	// The asset's interior location for the paying account. This is the Treasury
	// pallet instance (which sits at index 18).
	pub TreasuryInteriorLocation: InteriorLocation = PalletInstance(18).into();

	pub const TipCountdown: BlockNumber = 1 * DAYS;
	pub const TipFindersFee: Percent = Percent::from_percent(20);
	pub const TipReportDepositBase: Balance = 100 * CENTS;
	pub const DataDepositPerByte: Balance = 1 * CENTS;
	pub const MaxApprovals: u32 = 100;
	pub const MaxAuthorities: u32 = 100_000;
	pub const MaxKeys: u32 = 10_000;
	pub const MaxPeerInHeartbeats: u32 = 10_000;
	pub const MaxBalance: Balance = Balance::max_value();
}

impl pallet_treasury::Config for Runtime {
	type PalletId = TreasuryPalletId;
	type Currency = Balances;
	type ApproveOrigin = EitherOfDiverse<EnsureRoot<AccountId>, Treasurer>;
	type RejectOrigin = EitherOfDiverse<EnsureRoot<AccountId>, Treasurer>;
	type RuntimeEvent = RuntimeEvent;
	type OnSlash = Treasury;
	type ProposalBond = ProposalBond;
	type ProposalBondMinimum = ProposalBondMinimum;
	type ProposalBondMaximum = ProposalBondMaximum;
	type SpendPeriod = SpendPeriod;
	type Burn = Burn;
	type BurnDestination = Society;
	type MaxApprovals = MaxApprovals;
	type WeightInfo = weights::pallet_treasury::WeightInfo<Runtime>;
	type SpendFunds = Bounties;
	type SpendOrigin = TreasurySpender;
	type AssetKind = VersionedLocatableAsset;
	type Beneficiary = VersionedLocation;
	type BeneficiaryLookup = IdentityLookup<Self::Beneficiary>;
	type Paymaster = PayOverXcm<
		TreasuryInteriorLocation,
		crate::xcm_config::XcmRouter,
		crate::XcmPallet,
		ConstU32<{ 6 * HOURS }>,
		Self::Beneficiary,
		Self::AssetKind,
		LocatableAssetConverter,
		VersionedLocationConverter,
	>;
	type BalanceConverter = AssetRate;
	type PayoutPeriod = PayoutSpendPeriod;
	#[cfg(feature = "runtime-benchmarks")]
	type BenchmarkHelper = runtime_common::impls::benchmarks::TreasuryArguments;
}

parameter_types! {
	pub const BountyDepositBase: Balance = 100 * CENTS;
	pub const BountyDepositPayoutDelay: BlockNumber = 4 * DAYS;
	pub const BountyUpdatePeriod: BlockNumber = 90 * DAYS;
	pub const MaximumReasonLength: u32 = 16384;
	pub const CuratorDepositMultiplier: Permill = Permill::from_percent(50);
	pub const CuratorDepositMin: Balance = 10 * CENTS;
	pub const CuratorDepositMax: Balance = 500 * CENTS;
	pub const BountyValueMinimum: Balance = 200 * CENTS;
}

impl pallet_bounties::Config for Runtime {
	type BountyDepositBase = BountyDepositBase;
	type BountyDepositPayoutDelay = BountyDepositPayoutDelay;
	type BountyUpdatePeriod = BountyUpdatePeriod;
	type CuratorDepositMultiplier = CuratorDepositMultiplier;
	type CuratorDepositMin = CuratorDepositMin;
	type CuratorDepositMax = CuratorDepositMax;
	type BountyValueMinimum = BountyValueMinimum;
	type ChildBountyManager = ChildBounties;
	type DataDepositPerByte = DataDepositPerByte;
	type RuntimeEvent = RuntimeEvent;
	type MaximumReasonLength = MaximumReasonLength;
	type WeightInfo = weights::pallet_bounties::WeightInfo<Runtime>;
}

parameter_types! {
	pub const MaxActiveChildBountyCount: u32 = 100;
	pub ChildBountyValueMinimum: Balance = BountyValueMinimum::get() / 10;
}

impl pallet_child_bounties::Config for Runtime {
	type RuntimeEvent = RuntimeEvent;
	type MaxActiveChildBountyCount = MaxActiveChildBountyCount;
	type ChildBountyValueMinimum = ChildBountyValueMinimum;
	type WeightInfo = weights::pallet_child_bounties::WeightInfo<Runtime>;
}

impl pallet_offences::Config for Runtime {
	type RuntimeEvent = RuntimeEvent;
	type IdentificationTuple = pallet_session::historical::IdentificationTuple<Self>;
	type OnOffenceHandler = ();
}

impl pallet_authority_discovery::Config for Runtime {
	type MaxAuthorities = MaxAuthorities;
}

parameter_types! {
	pub const MaxSetIdSessionEntries: u32 = BondingDuration::get() * SessionsPerEra::get();
}

impl pallet_grandpa::Config for Runtime {
	type RuntimeEvent = RuntimeEvent;
	type WeightInfo = ();
	type MaxAuthorities = MaxAuthorities;
	type MaxNominators = ConstU32<0>;
	type MaxSetIdSessionEntries = MaxSetIdSessionEntries;
	type KeyOwnerProof = sp_session::MembershipProof;
	type EquivocationReportSystem =
		pallet_grandpa::EquivocationReportSystem<Self, Offences, Historical, ReportLongevity>;
}

/// Submits a transaction with the node's public and signature type. Adheres to the signed extension
/// format of the chain.
impl<LocalCall> frame_system::offchain::CreateSignedTransaction<LocalCall> for Runtime
where
	RuntimeCall: From<LocalCall>,
{
	fn create_transaction<C: frame_system::offchain::AppCrypto<Self::Public, Self::Signature>>(
		call: RuntimeCall,
		public: <Signature as Verify>::Signer,
		account: AccountId,
		nonce: <Runtime as frame_system::Config>::Nonce,
	) -> Option<(RuntimeCall, <UncheckedExtrinsic as ExtrinsicT>::SignaturePayload)> {
		use sp_runtime::traits::StaticLookup;
		// take the biggest period possible.
		let period =
			BlockHashCount::get().checked_next_power_of_two().map(|c| c / 2).unwrap_or(2) as u64;

		let current_block = System::block_number()
			.saturated_into::<u64>()
			// The `System::block_number` is initialized with `n+1`,
			// so the actual block number is `n`.
			.saturating_sub(1);
		let tip = 0;
		let tx_ext: TxExtension = (
			frame_system::CheckNonZeroSender::<Runtime>::new(),
			frame_system::CheckSpecVersion::<Runtime>::new(),
			frame_system::CheckTxVersion::<Runtime>::new(),
			frame_system::CheckGenesis::<Runtime>::new(),
			frame_system::CheckMortality::<Runtime>::from(generic::Era::mortal(
				period,
				current_block,
			)),
			frame_system::CheckNonce::<Runtime>::from(nonce),
			frame_system::CheckWeight::<Runtime>::new(),
			pallet_transaction_payment::ChargeTransactionPayment::<Runtime>::from(tip),
<<<<<<< HEAD
			frame_system::CheckMetadataHash::new(true),
		);
		let raw_payload = SignedPayload::new(call, extra)
=======
		)
			.into();
		let raw_payload = SignedPayload::new(call, tx_ext)
>>>>>>> a6713c55
			.map_err(|e| {
				log::warn!("Unable to create signed payload: {:?}", e);
			})
			.ok()?;
		let signature = raw_payload.using_encoded(|payload| C::sign(payload, public))?;
		let (call, tx_ext, _) = raw_payload.deconstruct();
		let address = <Runtime as frame_system::Config>::Lookup::unlookup(account);
		Some((call, (address, signature, tx_ext)))
	}
}

impl frame_system::offchain::SigningTypes for Runtime {
	type Public = <Signature as Verify>::Signer;
	type Signature = Signature;
}

impl<C> frame_system::offchain::SendTransactionTypes<C> for Runtime
where
	RuntimeCall: From<C>,
{
	type Extrinsic = UncheckedExtrinsic;
	type OverarchingCall = RuntimeCall;
}

parameter_types! {
	pub Prefix: &'static [u8] = b"Pay ROCs to the Rococo account:";
}

#[cfg(feature = "runtime-benchmarks")]
pub struct ClaimsHelper;

#[cfg(feature = "runtime-benchmarks")]
use frame_support::dispatch::DispatchInfo;

#[cfg(feature = "runtime-benchmarks")]
impl claims::BenchmarkHelperTrait<RuntimeCall, DispatchInfo> for ClaimsHelper {
	fn default_call_and_info() -> (RuntimeCall, DispatchInfo) {
		use frame_support::dispatch::GetDispatchInfo;
		let call = RuntimeCall::Claims(claims::Call::attest {
			statement: claims::StatementKind::Regular.to_text().to_vec(),
		});
		let info = call.get_dispatch_info();
		(call, info)
	}
}

impl claims::Config for Runtime {
	type RuntimeEvent = RuntimeEvent;
	type VestingSchedule = Vesting;
	type Prefix = Prefix;
	type MoveClaimOrigin = EnsureRoot<AccountId>;
	type WeightInfo = weights::runtime_common_claims::WeightInfo<Runtime>;
	#[cfg(feature = "runtime-benchmarks")]
	type BenchmarkHelper = ClaimsHelper;
}

parameter_types! {
	// Minimum 100 bytes/ROC deposited (1 CENT/byte)
	pub const BasicDeposit: Balance = 1000 * CENTS;       // 258 bytes on-chain
	pub const ByteDeposit: Balance = deposit(0, 1);
	pub const SubAccountDeposit: Balance = 200 * CENTS;   // 53 bytes on-chain
	pub const MaxSubAccounts: u32 = 100;
	pub const MaxAdditionalFields: u32 = 100;
	pub const MaxRegistrars: u32 = 20;
}

impl pallet_identity::Config for Runtime {
	type RuntimeEvent = RuntimeEvent;
	type Currency = Balances;
	type BasicDeposit = BasicDeposit;
	type ByteDeposit = ByteDeposit;
	type SubAccountDeposit = SubAccountDeposit;
	type MaxSubAccounts = MaxSubAccounts;
	type IdentityInformation = IdentityInfo<MaxAdditionalFields>;
	type MaxRegistrars = MaxRegistrars;
	type Slashed = Treasury;
	type ForceOrigin = EitherOf<EnsureRoot<Self::AccountId>, GeneralAdmin>;
	type RegistrarOrigin = EitherOf<EnsureRoot<Self::AccountId>, GeneralAdmin>;
	type OffchainSignature = Signature;
	type SigningPublicKey = <Signature as Verify>::Signer;
	type UsernameAuthorityOrigin = EnsureRoot<Self::AccountId>;
	type PendingUsernameExpiration = ConstU32<{ 7 * DAYS }>;
	type MaxSuffixLength = ConstU32<7>;
	type MaxUsernameLength = ConstU32<32>;
	type WeightInfo = weights::pallet_identity::WeightInfo<Runtime>;
}

impl pallet_utility::Config for Runtime {
	type RuntimeEvent = RuntimeEvent;
	type RuntimeCall = RuntimeCall;
	type PalletsOrigin = OriginCaller;
	type WeightInfo = weights::pallet_utility::WeightInfo<Runtime>;
}

parameter_types! {
	// One storage item; key size is 32; value is size 4+4+16+32 bytes = 56 bytes.
	pub const DepositBase: Balance = deposit(1, 88);
	// Additional storage item size of 32 bytes.
	pub const DepositFactor: Balance = deposit(0, 32);
	pub const MaxSignatories: u32 = 100;
}

impl pallet_multisig::Config for Runtime {
	type RuntimeEvent = RuntimeEvent;
	type RuntimeCall = RuntimeCall;
	type Currency = Balances;
	type DepositBase = DepositBase;
	type DepositFactor = DepositFactor;
	type MaxSignatories = MaxSignatories;
	type WeightInfo = weights::pallet_multisig::WeightInfo<Runtime>;
}

parameter_types! {
	pub const ConfigDepositBase: Balance = 500 * CENTS;
	pub const FriendDepositFactor: Balance = 50 * CENTS;
	pub const MaxFriends: u16 = 9;
	pub const RecoveryDeposit: Balance = 500 * CENTS;
}

impl pallet_recovery::Config for Runtime {
	type RuntimeEvent = RuntimeEvent;
	type WeightInfo = ();
	type RuntimeCall = RuntimeCall;
	type Currency = Balances;
	type ConfigDepositBase = ConfigDepositBase;
	type FriendDepositFactor = FriendDepositFactor;
	type MaxFriends = MaxFriends;
	type RecoveryDeposit = RecoveryDeposit;
}

parameter_types! {
	pub const SocietyPalletId: PalletId = PalletId(*b"py/socie");
}

impl pallet_society::Config for Runtime {
	type RuntimeEvent = RuntimeEvent;
	type Currency = Balances;
	type Randomness = pallet_babe::RandomnessFromOneEpochAgo<Runtime>;
	type GraceStrikes = ConstU32<1>;
	type PeriodSpend = ConstU128<{ 50_000 * CENTS }>;
	type VotingPeriod = ConstU32<{ 5 * DAYS }>;
	type ClaimPeriod = ConstU32<{ 2 * DAYS }>;
	type MaxLockDuration = ConstU32<{ 36 * 30 * DAYS }>;
	type FounderSetOrigin = EnsureRoot<AccountId>;
	type ChallengePeriod = ConstU32<{ 7 * DAYS }>;
	type MaxPayouts = ConstU32<8>;
	type MaxBids = ConstU32<512>;
	type PalletId = SocietyPalletId;
	type WeightInfo = ();
}

parameter_types! {
	pub const MinVestedTransfer: Balance = 100 * CENTS;
	pub UnvestedFundsAllowedWithdrawReasons: WithdrawReasons =
		WithdrawReasons::except(WithdrawReasons::TRANSFER | WithdrawReasons::RESERVE);
}

impl pallet_vesting::Config for Runtime {
	type RuntimeEvent = RuntimeEvent;
	type Currency = Balances;
	type BlockNumberToBalance = ConvertInto;
	type MinVestedTransfer = MinVestedTransfer;
	type WeightInfo = weights::pallet_vesting::WeightInfo<Runtime>;
	type UnvestedFundsAllowedWithdrawReasons = UnvestedFundsAllowedWithdrawReasons;
	type BlockNumberProvider = System;
	const MAX_VESTING_SCHEDULES: u32 = 28;
}

parameter_types! {
	// One storage item; key size 32, value size 8; .
	pub const ProxyDepositBase: Balance = deposit(1, 8);
	// Additional storage item size of 33 bytes.
	pub const ProxyDepositFactor: Balance = deposit(0, 33);
	pub const MaxProxies: u16 = 32;
	pub const AnnouncementDepositBase: Balance = deposit(1, 8);
	pub const AnnouncementDepositFactor: Balance = deposit(0, 66);
	pub const MaxPending: u16 = 32;
}

/// The type used to represent the kinds of proxying allowed.
#[derive(
	Copy,
	Clone,
	Eq,
	PartialEq,
	Ord,
	PartialOrd,
	Encode,
	Decode,
	RuntimeDebug,
	MaxEncodedLen,
	TypeInfo,
)]
pub enum ProxyType {
	Any,
	NonTransfer,
	Governance,
	IdentityJudgement,
	CancelProxy,
	Auction,
	Society,
	OnDemandOrdering,
}
impl Default for ProxyType {
	fn default() -> Self {
		Self::Any
	}
}
impl InstanceFilter<RuntimeCall> for ProxyType {
	fn filter(&self, c: &RuntimeCall) -> bool {
		match self {
			ProxyType::Any => true,
			ProxyType::NonTransfer => matches!(
				c,
				RuntimeCall::System(..) |
				RuntimeCall::Babe(..) |
				RuntimeCall::Timestamp(..) |
				RuntimeCall::Indices(pallet_indices::Call::claim {..}) |
				RuntimeCall::Indices(pallet_indices::Call::free {..}) |
				RuntimeCall::Indices(pallet_indices::Call::freeze {..}) |
				// Specifically omitting Indices `transfer`, `force_transfer`
				// Specifically omitting the entire Balances pallet
				RuntimeCall::Session(..) |
				RuntimeCall::Grandpa(..) |
				RuntimeCall::Treasury(..) |
				RuntimeCall::Bounties(..) |
				RuntimeCall::ChildBounties(..) |
				RuntimeCall::ConvictionVoting(..) |
				RuntimeCall::Referenda(..) |
				RuntimeCall::FellowshipCollective(..) |
				RuntimeCall::FellowshipReferenda(..) |
				RuntimeCall::Whitelist(..) |
				RuntimeCall::Claims(..) |
				RuntimeCall::Utility(..) |
				RuntimeCall::Identity(..) |
				RuntimeCall::Society(..) |
				RuntimeCall::Recovery(pallet_recovery::Call::as_recovered {..}) |
				RuntimeCall::Recovery(pallet_recovery::Call::vouch_recovery {..}) |
				RuntimeCall::Recovery(pallet_recovery::Call::claim_recovery {..}) |
				RuntimeCall::Recovery(pallet_recovery::Call::close_recovery {..}) |
				RuntimeCall::Recovery(pallet_recovery::Call::remove_recovery {..}) |
				RuntimeCall::Recovery(pallet_recovery::Call::cancel_recovered {..}) |
				// Specifically omitting Recovery `create_recovery`, `initiate_recovery`
				RuntimeCall::Vesting(pallet_vesting::Call::vest {..}) |
				RuntimeCall::Vesting(pallet_vesting::Call::vest_other {..}) |
				// Specifically omitting Vesting `vested_transfer`, and `force_vested_transfer`
				RuntimeCall::Scheduler(..) |
				RuntimeCall::Proxy(..) |
				RuntimeCall::Multisig(..) |
				RuntimeCall::Nis(..) |
				RuntimeCall::Registrar(paras_registrar::Call::register {..}) |
				RuntimeCall::Registrar(paras_registrar::Call::deregister {..}) |
				// Specifically omitting Registrar `swap`
				RuntimeCall::Registrar(paras_registrar::Call::reserve {..}) |
				RuntimeCall::Crowdloan(..) |
				RuntimeCall::Slots(..) |
				RuntimeCall::Auctions(..) // Specifically omitting the entire XCM Pallet
			),
			ProxyType::Governance => matches!(
				c,
				RuntimeCall::Bounties(..) |
					RuntimeCall::Utility(..) |
					RuntimeCall::ChildBounties(..) |
					// OpenGov calls
					RuntimeCall::ConvictionVoting(..) |
					RuntimeCall::Referenda(..) |
					RuntimeCall::FellowshipCollective(..) |
					RuntimeCall::FellowshipReferenda(..) |
					RuntimeCall::Whitelist(..)
			),
			ProxyType::IdentityJudgement => matches!(
				c,
				RuntimeCall::Identity(pallet_identity::Call::provide_judgement { .. }) |
					RuntimeCall::Utility(..)
			),
			ProxyType::CancelProxy => {
				matches!(c, RuntimeCall::Proxy(pallet_proxy::Call::reject_announcement { .. }))
			},
			ProxyType::Auction => matches!(
				c,
				RuntimeCall::Auctions { .. } |
					RuntimeCall::Crowdloan { .. } |
					RuntimeCall::Registrar { .. } |
					RuntimeCall::Multisig(..) |
					RuntimeCall::Slots { .. }
			),
			ProxyType::Society => matches!(c, RuntimeCall::Society(..)),
			ProxyType::OnDemandOrdering => matches!(c, RuntimeCall::OnDemandAssignmentProvider(..)),
		}
	}
	fn is_superset(&self, o: &Self) -> bool {
		match (self, o) {
			(x, y) if x == y => true,
			(ProxyType::Any, _) => true,
			(_, ProxyType::Any) => false,
			(ProxyType::NonTransfer, _) => true,
			_ => false,
		}
	}
}

impl pallet_proxy::Config for Runtime {
	type RuntimeEvent = RuntimeEvent;
	type RuntimeCall = RuntimeCall;
	type Currency = Balances;
	type ProxyType = ProxyType;
	type ProxyDepositBase = ProxyDepositBase;
	type ProxyDepositFactor = ProxyDepositFactor;
	type MaxProxies = MaxProxies;
	type WeightInfo = weights::pallet_proxy::WeightInfo<Runtime>;
	type MaxPending = MaxPending;
	type CallHasher = BlakeTwo256;
	type AnnouncementDepositBase = AnnouncementDepositBase;
	type AnnouncementDepositFactor = AnnouncementDepositFactor;
}

impl parachains_origin::Config for Runtime {}

impl parachains_configuration::Config for Runtime {
	type WeightInfo = weights::runtime_parachains_configuration::WeightInfo<Runtime>;
}

impl parachains_shared::Config for Runtime {
	type DisabledValidators = Session;
}

impl parachains_session_info::Config for Runtime {
	type ValidatorSet = Historical;
}

/// Special `RewardValidators` that does nothing ;)
pub struct RewardValidators;
impl runtime_parachains::inclusion::RewardValidators for RewardValidators {
	fn reward_backing(_: impl IntoIterator<Item = ValidatorIndex>) {}
	fn reward_bitfields(_: impl IntoIterator<Item = ValidatorIndex>) {}
}

impl parachains_inclusion::Config for Runtime {
	type RuntimeEvent = RuntimeEvent;
	type DisputesHandler = ParasDisputes;
	type RewardValidators = RewardValidators;
	type MessageQueue = MessageQueue;
	type WeightInfo = weights::runtime_parachains_inclusion::WeightInfo<Runtime>;
}

parameter_types! {
	pub const ParasUnsignedPriority: TransactionPriority = TransactionPriority::max_value();
}

impl parachains_paras::Config for Runtime {
	type RuntimeEvent = RuntimeEvent;
	type WeightInfo = weights::runtime_parachains_paras::WeightInfo<Runtime>;
	type UnsignedPriority = ParasUnsignedPriority;
	type QueueFootprinter = ParaInclusion;
	type NextSessionRotation = Babe;
	type OnNewHead = Registrar;
	type AssignCoretime = CoretimeAssignmentProvider;
}

parameter_types! {
	/// Amount of weight that can be spent per block to service messages.
	///
	/// # WARNING
	///
	/// This is not a good value for para-chains since the `Scheduler` already uses up to 80% block weight.
	pub MessageQueueServiceWeight: Weight = Perbill::from_percent(20) * BlockWeights::get().max_block;
	pub const MessageQueueHeapSize: u32 = 32 * 1024;
	pub const MessageQueueMaxStale: u32 = 96;
}

/// Message processor to handle any messages that were enqueued into the `MessageQueue` pallet.
pub struct MessageProcessor;
impl ProcessMessage for MessageProcessor {
	type Origin = AggregateMessageOrigin;

	fn process_message(
		message: &[u8],
		origin: Self::Origin,
		meter: &mut WeightMeter,
		id: &mut [u8; 32],
	) -> Result<bool, ProcessMessageError> {
		let para = match origin {
			AggregateMessageOrigin::Ump(UmpQueueId::Para(para)) => para,
		};
		xcm_builder::ProcessXcmMessage::<
			Junction,
			xcm_executor::XcmExecutor<xcm_config::XcmConfig>,
			RuntimeCall,
		>::process_message(message, Junction::Parachain(para.into()), meter, id)
	}
}

impl pallet_message_queue::Config for Runtime {
	type RuntimeEvent = RuntimeEvent;
	type Size = u32;
	type HeapSize = MessageQueueHeapSize;
	type MaxStale = MessageQueueMaxStale;
	type ServiceWeight = MessageQueueServiceWeight;
	#[cfg(not(feature = "runtime-benchmarks"))]
	type MessageProcessor = MessageProcessor;
	#[cfg(feature = "runtime-benchmarks")]
	type MessageProcessor =
		pallet_message_queue::mock_helpers::NoopMessageProcessor<AggregateMessageOrigin>;
	type QueueChangeHandler = ParaInclusion;
	type QueuePausedQuery = ();
	type WeightInfo = weights::pallet_message_queue::WeightInfo<Runtime>;
}

impl parachains_dmp::Config for Runtime {}

impl parachains_hrmp::Config for Runtime {
	type RuntimeOrigin = RuntimeOrigin;
	type RuntimeEvent = RuntimeEvent;
	type ChannelManager = EnsureRoot<AccountId>;
	type Currency = Balances;
	type WeightInfo = weights::runtime_parachains_hrmp::WeightInfo<Runtime>;
}

impl parachains_paras_inherent::Config for Runtime {
	type WeightInfo = weights::runtime_parachains_paras_inherent::WeightInfo<Runtime>;
}

impl parachains_scheduler::Config for Runtime {
	// If you change this, make sure the `Assignment` type of the new provider is binary compatible,
	// otherwise provide a migration.
	type AssignmentProvider = CoretimeAssignmentProvider;
}

parameter_types! {
	pub const BrokerId: u32 = BROKER_ID;
}

impl coretime::Config for Runtime {
	type RuntimeOrigin = RuntimeOrigin;
	type RuntimeEvent = RuntimeEvent;
	type Currency = Balances;
	type BrokerId = BrokerId;
	type WeightInfo = weights::runtime_parachains_coretime::WeightInfo<Runtime>;
	type SendXcm = crate::xcm_config::XcmRouter;
}

parameter_types! {
	pub const OnDemandTrafficDefaultValue: FixedU128 = FixedU128::from_u32(1);
}

impl parachains_assigner_on_demand::Config for Runtime {
	type RuntimeEvent = RuntimeEvent;
	type Currency = Balances;
	type TrafficDefaultValue = OnDemandTrafficDefaultValue;
	type WeightInfo = weights::runtime_parachains_assigner_on_demand::WeightInfo<Runtime>;
}

impl parachains_assigner_coretime::Config for Runtime {}

impl parachains_initializer::Config for Runtime {
	type Randomness = pallet_babe::RandomnessFromOneEpochAgo<Runtime>;
	type ForceOrigin = EnsureRoot<AccountId>;
	type WeightInfo = weights::runtime_parachains_initializer::WeightInfo<Runtime>;
	type CoretimeOnNewSession = Coretime;
}

impl parachains_disputes::Config for Runtime {
	type RuntimeEvent = RuntimeEvent;
	type RewardValidators = ();
	type SlashingHandler = parachains_slashing::SlashValidatorsForDisputes<ParasSlashing>;
	type WeightInfo = weights::runtime_parachains_disputes::WeightInfo<Runtime>;
}

impl parachains_slashing::Config for Runtime {
	type KeyOwnerProofSystem = Historical;
	type KeyOwnerProof =
		<Self::KeyOwnerProofSystem as KeyOwnerProofSystem<(KeyTypeId, ValidatorId)>>::Proof;
	type KeyOwnerIdentification = <Self::KeyOwnerProofSystem as KeyOwnerProofSystem<(
		KeyTypeId,
		ValidatorId,
	)>>::IdentificationTuple;
	type HandleReports = parachains_slashing::SlashingReportHandler<
		Self::KeyOwnerIdentification,
		Offences,
		ReportLongevity,
	>;
	type WeightInfo = parachains_slashing::TestWeightInfo;
	type BenchmarkingConfig = parachains_slashing::BenchConfig<200>;
}

parameter_types! {
	pub const ParaDeposit: Balance = 40 * UNITS;
}

impl paras_registrar::Config for Runtime {
	type RuntimeOrigin = RuntimeOrigin;
	type RuntimeEvent = RuntimeEvent;
	type Currency = Balances;
	type OnSwap = (Crowdloan, Slots);
	type ParaDeposit = ParaDeposit;
	type DataDepositPerByte = DataDepositPerByte;
	type WeightInfo = weights::runtime_common_paras_registrar::WeightInfo<Runtime>;
}

parameter_types! {
	pub LeasePeriod: BlockNumber = prod_or_fast!(1 * DAYS, 1 * DAYS, "ROC_LEASE_PERIOD");
}

impl slots::Config for Runtime {
	type RuntimeEvent = RuntimeEvent;
	type Currency = Balances;
	type Registrar = Registrar;
	type LeasePeriod = LeasePeriod;
	type LeaseOffset = ();
	type ForceOrigin = EitherOf<EnsureRoot<Self::AccountId>, LeaseAdmin>;
	type WeightInfo = weights::runtime_common_slots::WeightInfo<Runtime>;
}

parameter_types! {
	pub const CrowdloanId: PalletId = PalletId(*b"py/cfund");
	pub const SubmissionDeposit: Balance = 3 * GRAND;
	pub const MinContribution: Balance = 3_000 * CENTS;
	pub const RemoveKeysLimit: u32 = 1000;
	// Allow 32 bytes for an additional memo to a crowdloan.
	pub const MaxMemoLength: u8 = 32;
}

impl crowdloan::Config for Runtime {
	type RuntimeEvent = RuntimeEvent;
	type PalletId = CrowdloanId;
	type SubmissionDeposit = SubmissionDeposit;
	type MinContribution = MinContribution;
	type RemoveKeysLimit = RemoveKeysLimit;
	type Registrar = Registrar;
	type Auctioneer = Auctions;
	type MaxMemoLength = MaxMemoLength;
	type WeightInfo = weights::runtime_common_crowdloan::WeightInfo<Runtime>;
}

parameter_types! {
	// The average auction is 7 days long, so this will be 70% for ending period.
	// 5 Days = 72000 Blocks @ 6 sec per block
	pub const EndingPeriod: BlockNumber = 5 * DAYS;
	// ~ 1000 samples per day -> ~ 20 blocks per sample -> 2 minute samples
	pub const SampleLength: BlockNumber = 2 * MINUTES;
}

impl auctions::Config for Runtime {
	type RuntimeEvent = RuntimeEvent;
	type Leaser = Slots;
	type Registrar = Registrar;
	type EndingPeriod = EndingPeriod;
	type SampleLength = SampleLength;
	type Randomness = pallet_babe::RandomnessFromOneEpochAgo<Runtime>;
	type InitiateOrigin = EitherOf<EnsureRoot<Self::AccountId>, AuctionAdmin>;
	type WeightInfo = weights::runtime_common_auctions::WeightInfo<Runtime>;
}

impl identity_migrator::Config for Runtime {
	type RuntimeEvent = RuntimeEvent;
	type Reaper = EnsureSigned<AccountId>;
	type ReapIdentityHandler = ToParachainIdentityReaper<Runtime, Self::AccountId>;
	type WeightInfo = weights::runtime_common_identity_migrator::WeightInfo<Runtime>;
}

type NisCounterpartInstance = pallet_balances::Instance2;
impl pallet_balances::Config<NisCounterpartInstance> for Runtime {
	type Balance = Balance;
	type DustRemoval = ();
	type RuntimeEvent = RuntimeEvent;
	type ExistentialDeposit = ConstU128<10_000_000_000>; // One RTC cent
	type AccountStore = StorageMapShim<
		pallet_balances::Account<Runtime, NisCounterpartInstance>,
		AccountId,
		pallet_balances::AccountData<u128>,
	>;
	type MaxLocks = ConstU32<4>;
	type MaxReserves = ConstU32<4>;
	type ReserveIdentifier = [u8; 8];
	type WeightInfo = weights::pallet_balances_nis_counterpart_balances::WeightInfo<Runtime>;
	type RuntimeHoldReason = RuntimeHoldReason;
	type RuntimeFreezeReason = RuntimeFreezeReason;
	type FreezeIdentifier = ();
	type MaxFreezes = ConstU32<1>;
}

parameter_types! {
	pub const NisBasePeriod: BlockNumber = 30 * DAYS;
	pub const MinBid: Balance = 100 * UNITS;
	pub MinReceipt: Perquintill = Perquintill::from_rational(1u64, 10_000_000u64);
	pub const IntakePeriod: BlockNumber = 5 * MINUTES;
	pub MaxIntakeWeight: Weight = MAXIMUM_BLOCK_WEIGHT / 10;
	pub const ThawThrottle: (Perquintill, BlockNumber) = (Perquintill::from_percent(25), 5);
	pub storage NisTarget: Perquintill = Perquintill::zero();
	pub const NisPalletId: PalletId = PalletId(*b"py/nis  ");
}

impl pallet_nis::Config for Runtime {
	type WeightInfo = weights::pallet_nis::WeightInfo<Runtime>;
	type RuntimeEvent = RuntimeEvent;
	type Currency = Balances;
	type CurrencyBalance = Balance;
	type FundOrigin = frame_system::EnsureSigned<AccountId>;
	type Counterpart = NisCounterpartBalances;
	type CounterpartAmount = WithMaximumOf<ConstU128<21_000_000_000_000_000_000u128>>;
	type Deficit = (); // Mint
	type IgnoredIssuance = ();
	type Target = NisTarget;
	type PalletId = NisPalletId;
	type QueueCount = ConstU32<300>;
	type MaxQueueLen = ConstU32<1000>;
	type FifoQueueLen = ConstU32<250>;
	type BasePeriod = NisBasePeriod;
	type MinBid = MinBid;
	type MinReceipt = MinReceipt;
	type IntakePeriod = IntakePeriod;
	type MaxIntakeWeight = MaxIntakeWeight;
	type ThawThrottle = ThawThrottle;
	type RuntimeHoldReason = RuntimeHoldReason;
}

parameter_types! {
	pub BeefySetIdSessionEntries: u32 = BondingDuration::get() * SessionsPerEra::get();
}

impl pallet_beefy::Config for Runtime {
	type BeefyId = BeefyId;
	type MaxAuthorities = MaxAuthorities;
	type MaxNominators = ConstU32<0>;
	type MaxSetIdSessionEntries = BeefySetIdSessionEntries;
	type OnNewValidatorSet = MmrLeaf;
	type WeightInfo = ();
	type KeyOwnerProof = <Historical as KeyOwnerProofSystem<(KeyTypeId, BeefyId)>>::Proof;
	type EquivocationReportSystem =
		pallet_beefy::EquivocationReportSystem<Self, Offences, Historical, ReportLongevity>;
}

/// MMR helper types.
mod mmr {
	use super::Runtime;
	pub use pallet_mmr::primitives::*;

	pub type Leaf = <<Runtime as pallet_mmr::Config>::LeafData as LeafDataProvider>::LeafData;
	pub type Hashing = <Runtime as pallet_mmr::Config>::Hashing;
	pub type Hash = <Hashing as sp_runtime::traits::Hash>::Output;
}

impl pallet_mmr::Config for Runtime {
	const INDEXING_PREFIX: &'static [u8] = mmr::INDEXING_PREFIX;
	type Hashing = Keccak256;
	type OnNewRoot = pallet_beefy_mmr::DepositBeefyDigest<Runtime>;
	type WeightInfo = ();
	type LeafData = pallet_beefy_mmr::Pallet<Runtime>;
}

parameter_types! {
	pub LeafVersion: MmrLeafVersion = MmrLeafVersion::new(0, 0);
}

pub struct ParaHeadsRootProvider;
impl BeefyDataProvider<H256> for ParaHeadsRootProvider {
	fn extra_data() -> H256 {
		let mut para_heads: Vec<(u32, Vec<u8>)> = Paras::parachains()
			.into_iter()
			.filter_map(|id| Paras::para_head(&id).map(|head| (id.into(), head.0)))
			.collect();
		para_heads.sort();
		binary_merkle_tree::merkle_root::<mmr::Hashing, _>(
			para_heads.into_iter().map(|pair| pair.encode()),
		)
		.into()
	}
}

impl pallet_beefy_mmr::Config for Runtime {
	type LeafVersion = LeafVersion;
	type BeefyAuthorityToMerkleLeaf = pallet_beefy_mmr::BeefyEcdsaToEthereum;
	type LeafExtra = H256;
	type BeefyDataProvider = ParaHeadsRootProvider;
}

impl paras_sudo_wrapper::Config for Runtime {}

parameter_types! {
	pub const PermanentSlotLeasePeriodLength: u32 = 365;
	pub const TemporarySlotLeasePeriodLength: u32 = 5;
	pub const MaxTemporarySlotPerLeasePeriod: u32 = 5;
}

impl assigned_slots::Config for Runtime {
	type RuntimeEvent = RuntimeEvent;
	type AssignSlotOrigin = EnsureRoot<AccountId>;
	type Leaser = Slots;
	type PermanentSlotLeasePeriodLength = PermanentSlotLeasePeriodLength;
	type TemporarySlotLeasePeriodLength = TemporarySlotLeasePeriodLength;
	type MaxTemporarySlotPerLeasePeriod = MaxTemporarySlotPerLeasePeriod;
	type WeightInfo = weights::runtime_common_assigned_slots::WeightInfo<Runtime>;
}

impl validator_manager::Config for Runtime {
	type RuntimeEvent = RuntimeEvent;
	type PrivilegedOrigin = EnsureRoot<AccountId>;
}

impl pallet_sudo::Config for Runtime {
	type RuntimeEvent = RuntimeEvent;
	type RuntimeCall = RuntimeCall;
	type WeightInfo = weights::pallet_sudo::WeightInfo<Runtime>;
}

impl pallet_root_testing::Config for Runtime {
	type RuntimeEvent = RuntimeEvent;
}

impl pallet_asset_rate::Config for Runtime {
	type WeightInfo = weights::pallet_asset_rate::WeightInfo<Runtime>;
	type RuntimeEvent = RuntimeEvent;
	type CreateOrigin = EnsureRoot<AccountId>;
	type RemoveOrigin = EnsureRoot<AccountId>;
	type UpdateOrigin = EnsureRoot<AccountId>;
	type Currency = Balances;
	type AssetKind = <Runtime as pallet_treasury::Config>::AssetKind;
	#[cfg(feature = "runtime-benchmarks")]
	type BenchmarkHelper = runtime_common::impls::benchmarks::AssetRateArguments;
}

construct_runtime! {
	pub enum Runtime
	{
		// Basic stuff; balances is uncallable initially.
		System: frame_system = 0,

		// Babe must be before session.
		Babe: pallet_babe = 1,

		Timestamp: pallet_timestamp = 2,
		Indices: pallet_indices = 3,
		Balances: pallet_balances = 4,
		TransactionPayment: pallet_transaction_payment = 33,

		// Consensus support.
		// Authorship must be before session in order to note author in the correct session and era.
		Authorship: pallet_authorship = 5,
		Offences: pallet_offences = 7,
		Historical: session_historical = 34,

		Session: pallet_session = 8,
		Grandpa: pallet_grandpa = 10,
		AuthorityDiscovery: pallet_authority_discovery = 12,

		// Governance stuff; uncallable initially.
		Treasury: pallet_treasury = 18,
		ConvictionVoting: pallet_conviction_voting = 20,
		Referenda: pallet_referenda = 21,
		//	pub type FellowshipCollectiveInstance = pallet_ranked_collective::Instance1;
		FellowshipCollective: pallet_ranked_collective::<Instance1> = 22,
		// pub type FellowshipReferendaInstance = pallet_referenda::Instance2;
		FellowshipReferenda: pallet_referenda::<Instance2> = 23,
		Origins: pallet_custom_origins = 43,
		Whitelist: pallet_whitelist = 44,
		// Claims. Usable initially.
		Claims: claims = 19,

		// Utility module.
		Utility: pallet_utility = 24,

		// Less simple identity module.
		Identity: pallet_identity = 25,

		// Society module.
		Society: pallet_society = 26,

		// Social recovery module.
		Recovery: pallet_recovery = 27,

		// Vesting. Usable initially, but removed once all vesting is finished.
		Vesting: pallet_vesting = 28,

		// System scheduler.
		Scheduler: pallet_scheduler = 29,

		// Proxy module. Late addition.
		Proxy: pallet_proxy = 30,

		// Multisig module. Late addition.
		Multisig: pallet_multisig = 31,

		// Preimage registrar.
		Preimage: pallet_preimage = 32,

		// Asset rate.
		AssetRate: pallet_asset_rate = 39,

		// Bounties modules.
		Bounties: pallet_bounties = 35,
		ChildBounties: pallet_child_bounties = 40,

		// NIS pallet.
		Nis: pallet_nis = 38,
		// pub type NisCounterpartInstance = pallet_balances::Instance2;
		NisCounterpartBalances: pallet_balances::<Instance2> = 45,

		// Parachains pallets. Start indices at 50 to leave room.
		ParachainsOrigin: parachains_origin = 50,
		Configuration: parachains_configuration = 51,
		ParasShared: parachains_shared = 52,
		ParaInclusion: parachains_inclusion = 53,
		ParaInherent: parachains_paras_inherent = 54,
		ParaScheduler: parachains_scheduler = 55,
		Paras: parachains_paras = 56,
		Initializer: parachains_initializer = 57,
		Dmp: parachains_dmp = 58,
		Hrmp: parachains_hrmp = 60,
		ParaSessionInfo: parachains_session_info = 61,
		ParasDisputes: parachains_disputes = 62,
		ParasSlashing: parachains_slashing = 63,
		MessageQueue: pallet_message_queue = 64,
		OnDemandAssignmentProvider: parachains_assigner_on_demand = 66,
		CoretimeAssignmentProvider: parachains_assigner_coretime = 68,

		// Parachain Onboarding Pallets. Start indices at 70 to leave room.
		Registrar: paras_registrar = 70,
		Slots: slots = 71,
		Auctions: auctions = 72,
		Crowdloan: crowdloan = 73,
		Coretime: coretime = 74,

		// Pallet for sending XCM.
		XcmPallet: pallet_xcm = 99,

		// BEEFY Bridges support.
		Beefy: pallet_beefy = 240,
		// MMR leaf construction must be after session in order to have a leaf's next_auth_set
		// refer to block<N>. See issue polkadot-fellows/runtimes#160 for details.
		Mmr: pallet_mmr = 241,
		MmrLeaf: pallet_beefy_mmr = 242,

		// Pallet for migrating Identity to a parachain. To be removed post-migration.
		IdentityMigrator: identity_migrator = 248,

		ParasSudoWrapper: paras_sudo_wrapper = 250,
		AssignedSlots: assigned_slots = 251,

		// Validator Manager pallet.
		ValidatorManager: validator_manager = 252,

		// State trie migration pallet, only temporary.
		StateTrieMigration: pallet_state_trie_migration = 254,

		// Root testing pallet.
		RootTesting: pallet_root_testing = 249,

		// Sudo.
		Sudo: pallet_sudo = 255,
	}
}

/// The address format for describing accounts.
pub type Address = sp_runtime::MultiAddress<AccountId, ()>;
/// Block header type as expected by this runtime.
pub type Header = generic::Header<BlockNumber, BlakeTwo256>;
/// Block type as expected by this runtime.
pub type Block = generic::Block<Header, UncheckedExtrinsic>;
/// A Block signed with a Justification
pub type SignedBlock = generic::SignedBlock<Block>;
/// `BlockId` type as expected by this runtime.
pub type BlockId = generic::BlockId<Block>;
/// The extension to the basic transaction logic.
pub type TxExtension = (
	frame_system::CheckNonZeroSender<Runtime>,
	frame_system::CheckSpecVersion<Runtime>,
	frame_system::CheckTxVersion<Runtime>,
	frame_system::CheckGenesis<Runtime>,
	frame_system::CheckMortality<Runtime>,
	frame_system::CheckNonce<Runtime>,
	frame_system::CheckWeight<Runtime>,
	pallet_transaction_payment::ChargeTransactionPayment<Runtime>,
	frame_system::CheckMetadataHash<Runtime>,
);

/// Unchecked extrinsic type as expected by this runtime.
pub type UncheckedExtrinsic =
	generic::UncheckedExtrinsic<Address, RuntimeCall, Signature, TxExtension>;

/// All migrations that will run on the next runtime upgrade.
///
/// This contains the combined migrations of the last 10 releases. It allows to skip runtime
/// upgrades in case governance decides to do so. THE ORDER IS IMPORTANT.
pub type Migrations = migrations::Unreleased;

/// The runtime migrations per release.
#[allow(deprecated, missing_docs)]
pub mod migrations {
	use super::*;

	use frame_support::traits::LockIdentifier;
	use frame_system::pallet_prelude::BlockNumberFor;
	#[cfg(feature = "try-runtime")]
	use sp_core::crypto::ByteArray;

	pub struct GetLegacyLeaseImpl;
	impl coretime::migration::GetLegacyLease<BlockNumber> for GetLegacyLeaseImpl {
		fn get_parachain_lease_in_blocks(para: ParaId) -> Option<BlockNumber> {
			let now = frame_system::Pallet::<Runtime>::block_number();
			let lease = slots::Pallet::<Runtime>::lease(para);
			if lease.is_empty() {
				return None
			}
			// Lease not yet started, ignore:
			if lease.iter().any(Option::is_none) {
				return None
			}
			let (index, _) =
				<slots::Pallet<Runtime> as Leaser<BlockNumber>>::lease_period_index(now)?;
			Some(index.saturating_add(lease.len() as u32).saturating_mul(LeasePeriod::get()))
		}
	}

	parameter_types! {
		pub const DemocracyPalletName: &'static str = "Democracy";
		pub const CouncilPalletName: &'static str = "Council";
		pub const TechnicalCommitteePalletName: &'static str = "TechnicalCommittee";
		pub const PhragmenElectionPalletName: &'static str = "PhragmenElection";
		pub const TechnicalMembershipPalletName: &'static str = "TechnicalMembership";
		pub const TipsPalletName: &'static str = "Tips";
		pub const ImOnlinePalletName: &'static str = "ImOnline";
		pub const PhragmenElectionPalletId: LockIdentifier = *b"phrelect";
	}

	// Special Config for Gov V1 pallets, allowing us to run migrations for them without
	// implementing their configs on [`Runtime`].
	pub struct UnlockConfig;
	impl pallet_democracy::migrations::unlock_and_unreserve_all_funds::UnlockConfig for UnlockConfig {
		type Currency = Balances;
		type MaxVotes = ConstU32<100>;
		type MaxDeposits = ConstU32<100>;
		type AccountId = AccountId;
		type BlockNumber = BlockNumberFor<Runtime>;
		type DbWeight = <Runtime as frame_system::Config>::DbWeight;
		type PalletName = DemocracyPalletName;
	}
	impl pallet_elections_phragmen::migrations::unlock_and_unreserve_all_funds::UnlockConfig
		for UnlockConfig
	{
		type Currency = Balances;
		type MaxVotesPerVoter = ConstU32<16>;
		type PalletId = PhragmenElectionPalletId;
		type AccountId = AccountId;
		type DbWeight = <Runtime as frame_system::Config>::DbWeight;
		type PalletName = PhragmenElectionPalletName;
	}
	impl pallet_tips::migrations::unreserve_deposits::UnlockConfig<()> for UnlockConfig {
		type Currency = Balances;
		type Hash = Hash;
		type DataDepositPerByte = DataDepositPerByte;
		type TipReportDepositBase = TipReportDepositBase;
		type AccountId = AccountId;
		type BlockNumber = BlockNumberFor<Runtime>;
		type DbWeight = <Runtime as frame_system::Config>::DbWeight;
		type PalletName = TipsPalletName;
	}

	/// Upgrade Session keys to exclude `ImOnline` key.
	/// When this is removed, should also remove `OldSessionKeys`.
	pub struct UpgradeSessionKeys;
	const UPGRADE_SESSION_KEYS_FROM_SPEC: u32 = 104000;

	impl frame_support::traits::OnRuntimeUpgrade for UpgradeSessionKeys {
		#[cfg(feature = "try-runtime")]
		fn pre_upgrade() -> Result<sp_std::vec::Vec<u8>, sp_runtime::TryRuntimeError> {
			if System::last_runtime_upgrade_spec_version() > UPGRADE_SESSION_KEYS_FROM_SPEC {
				log::warn!(target: "runtime::session_keys", "Skipping session keys migration pre-upgrade check due to spec version (already applied?)");
				return Ok(Vec::new())
			}

			log::info!(target: "runtime::session_keys", "Collecting pre-upgrade session keys state");
			let key_ids = SessionKeys::key_ids();
			frame_support::ensure!(
				key_ids.into_iter().find(|&k| *k == sp_core::crypto::key_types::IM_ONLINE) == None,
				"New session keys contain the ImOnline key that should have been removed",
			);
			let storage_key = pallet_session::QueuedKeys::<Runtime>::hashed_key();
			let mut state: Vec<u8> = Vec::new();
			frame_support::storage::unhashed::get::<Vec<(ValidatorId, OldSessionKeys)>>(
				&storage_key,
			)
			.ok_or::<sp_runtime::TryRuntimeError>("Queued keys are not available".into())?
			.into_iter()
			.for_each(|(id, keys)| {
				state.extend_from_slice(id.as_slice());
				for key_id in key_ids {
					state.extend_from_slice(keys.get_raw(*key_id));
				}
			});
			frame_support::ensure!(state.len() > 0, "Queued keys are not empty before upgrade");
			Ok(state)
		}

		fn on_runtime_upgrade() -> Weight {
			if System::last_runtime_upgrade_spec_version() > UPGRADE_SESSION_KEYS_FROM_SPEC {
				log::info!("Skipping session keys upgrade: already applied");
				return <Runtime as frame_system::Config>::DbWeight::get().reads(1)
			}
			log::trace!("Upgrading session keys");
			Session::upgrade_keys::<OldSessionKeys, _>(transform_session_keys);
			Perbill::from_percent(50) * BlockWeights::get().max_block
		}

		#[cfg(feature = "try-runtime")]
		fn post_upgrade(
			old_state: sp_std::vec::Vec<u8>,
		) -> Result<(), sp_runtime::TryRuntimeError> {
			if System::last_runtime_upgrade_spec_version() > UPGRADE_SESSION_KEYS_FROM_SPEC {
				log::warn!(target: "runtime::session_keys", "Skipping session keys migration post-upgrade check due to spec version (already applied?)");
				return Ok(())
			}

			let key_ids = SessionKeys::key_ids();
			let mut new_state: Vec<u8> = Vec::new();
			pallet_session::QueuedKeys::<Runtime>::get().into_iter().for_each(|(id, keys)| {
				new_state.extend_from_slice(id.as_slice());
				for key_id in key_ids {
					new_state.extend_from_slice(keys.get_raw(*key_id));
				}
			});
			frame_support::ensure!(new_state.len() > 0, "Queued keys are not empty after upgrade");
			frame_support::ensure!(
				old_state == new_state,
				"Pre-upgrade and post-upgrade keys do not match!"
			);
			log::info!(target: "runtime::session_keys", "Session keys migrated successfully");
			Ok(())
		}
	}

	// We don't have a limit in the Relay Chain.
	const IDENTITY_MIGRATION_KEY_LIMIT: u64 = u64::MAX;

	/// Unreleased migrations. Add new ones here:
	pub type Unreleased = (
		pallet_society::migrations::MigrateToV2<Runtime, (), ()>,
		parachains_configuration::migration::v7::MigrateToV7<Runtime>,
		assigned_slots::migration::v1::MigrateToV1<Runtime>,
		parachains_scheduler::migration::MigrateV1ToV2<Runtime>,
		parachains_configuration::migration::v8::MigrateToV8<Runtime>,
		parachains_configuration::migration::v9::MigrateToV9<Runtime>,
		paras_registrar::migration::MigrateToV1<Runtime, ()>,
		pallet_referenda::migration::v1::MigrateV0ToV1<Runtime, ()>,
		pallet_referenda::migration::v1::MigrateV0ToV1<Runtime, pallet_referenda::Instance2>,

		// Unlock & unreserve Gov1 funds

		pallet_elections_phragmen::migrations::unlock_and_unreserve_all_funds::UnlockAndUnreserveAllFunds<UnlockConfig>,
		pallet_democracy::migrations::unlock_and_unreserve_all_funds::UnlockAndUnreserveAllFunds<UnlockConfig>,
		pallet_tips::migrations::unreserve_deposits::UnreserveDeposits<UnlockConfig, ()>,

		// Delete all Gov v1 pallet storage key/values.

		frame_support::migrations::RemovePallet<DemocracyPalletName, <Runtime as frame_system::Config>::DbWeight>,
		frame_support::migrations::RemovePallet<CouncilPalletName, <Runtime as frame_system::Config>::DbWeight>,
		frame_support::migrations::RemovePallet<TechnicalCommitteePalletName, <Runtime as frame_system::Config>::DbWeight>,
		frame_support::migrations::RemovePallet<PhragmenElectionPalletName, <Runtime as frame_system::Config>::DbWeight>,
		frame_support::migrations::RemovePallet<TechnicalMembershipPalletName, <Runtime as frame_system::Config>::DbWeight>,
		frame_support::migrations::RemovePallet<TipsPalletName, <Runtime as frame_system::Config>::DbWeight>,

		pallet_grandpa::migrations::MigrateV4ToV5<Runtime>,
		parachains_configuration::migration::v10::MigrateToV10<Runtime>,

		// Upgrade `SessionKeys` to exclude `ImOnline`
		UpgradeSessionKeys,

		// Remove `im-online` pallet on-chain storage
		frame_support::migrations::RemovePallet<ImOnlinePalletName, <Runtime as frame_system::Config>::DbWeight>,

		// Migrate Identity pallet for Usernames
		pallet_identity::migration::versioned::V0ToV1<Runtime, IDENTITY_MIGRATION_KEY_LIMIT>,
		parachains_configuration::migration::v11::MigrateToV11<Runtime>,
		// This needs to come after the `parachains_configuration` above as we are reading the configuration.
		coretime::migration::MigrateToCoretime<Runtime, crate::xcm_config::XcmRouter, GetLegacyLeaseImpl>,
		parachains_configuration::migration::v12::MigrateToV12<Runtime>,

		// permanent
		pallet_xcm::migration::MigrateToLatestXcmVersion<Runtime>,
	);
}

/// Executive: handles dispatch to the various modules.
pub type Executive = frame_executive::Executive<
	Runtime,
	Block,
	frame_system::ChainContext<Runtime>,
	Runtime,
	AllPalletsWithSystem,
	Migrations,
>;
/// The payload being signed in transactions.
pub type SignedPayload = generic::SignedPayload<RuntimeCall, TxExtension>;

parameter_types! {
	// The deposit configuration for the singed migration. Specially if you want to allow any signed account to do the migration (see `SignedFilter`, these deposits should be high)
	pub const MigrationSignedDepositPerItem: Balance = 1 * CENTS;
	pub const MigrationSignedDepositBase: Balance = 20 * CENTS * 100;
	pub const MigrationMaxKeyLen: u32 = 512;
}

impl pallet_state_trie_migration::Config for Runtime {
	type RuntimeEvent = RuntimeEvent;
	type Currency = Balances;
	type RuntimeHoldReason = RuntimeHoldReason;
	type SignedDepositPerItem = MigrationSignedDepositPerItem;
	type SignedDepositBase = MigrationSignedDepositBase;
	type ControlOrigin = EnsureRoot<AccountId>;
	// specific account for the migration, can trigger the signed migrations.
	type SignedFilter = frame_system::EnsureSignedBy<MigController, AccountId>;

	// Use same weights as substrate ones.
	type WeightInfo = pallet_state_trie_migration::weights::SubstrateWeight<Runtime>;
	type MaxKeyLen = MigrationMaxKeyLen;
}

frame_support::ord_parameter_types! {
	pub const MigController: AccountId = AccountId::from(hex_literal::hex!("52bc71c1eca5353749542dfdf0af97bf764f9c2f44e860cd485f1cd86400f649"));
}

#[cfg(feature = "runtime-benchmarks")]
mod benches {
	frame_benchmarking::define_benchmarks!(
		// Polkadot
		// NOTE: Make sure to prefix these with `runtime_common::` so
		// the that path resolves correctly in the generated file.
		[runtime_common::assigned_slots, AssignedSlots]
		[runtime_common::auctions, Auctions]
		[runtime_common::coretime, Coretime]
		[runtime_common::crowdloan, Crowdloan]
		[runtime_common::claims, Claims]
		[runtime_common::identity_migrator, IdentityMigrator]
		[runtime_common::slots, Slots]
		[runtime_common::paras_registrar, Registrar]
		[runtime_parachains::configuration, Configuration]
		[runtime_parachains::hrmp, Hrmp]
		[runtime_parachains::disputes, ParasDisputes]
		[runtime_parachains::inclusion, ParaInclusion]
		[runtime_parachains::initializer, Initializer]
		[runtime_parachains::paras_inherent, ParaInherent]
		[runtime_parachains::paras, Paras]
		[runtime_parachains::assigner_on_demand, OnDemandAssignmentProvider]
		// Substrate
		[pallet_balances, Balances]
		[pallet_balances, NisCounterpartBalances]
		[frame_benchmarking::baseline, Baseline::<Runtime>]
		[pallet_bounties, Bounties]
		[pallet_child_bounties, ChildBounties]
		[pallet_conviction_voting, ConvictionVoting]
		[pallet_nis, Nis]
		[pallet_identity, Identity]
		[pallet_indices, Indices]
		[pallet_message_queue, MessageQueue]
		[pallet_multisig, Multisig]
		[pallet_preimage, Preimage]
		[pallet_proxy, Proxy]
		[pallet_ranked_collective, FellowshipCollective]
		[pallet_recovery, Recovery]
		[pallet_referenda, Referenda]
		[pallet_referenda, FellowshipReferenda]
		[pallet_scheduler, Scheduler]
		[pallet_sudo, Sudo]
		[frame_system, SystemBench::<Runtime>]
		[frame_system_extensions, SystemExtensionsBench::<Runtime>]
		[pallet_timestamp, Timestamp]
		[pallet_transaction_payment, TransactionPayment]
		[pallet_treasury, Treasury]
		[pallet_utility, Utility]
		[pallet_vesting, Vesting]
		[pallet_asset_rate, AssetRate]
		[pallet_whitelist, Whitelist]
		// XCM
		[pallet_xcm, PalletXcmExtrinsicsBenchmark::<Runtime>]
		[pallet_xcm_benchmarks::fungible, pallet_xcm_benchmarks::fungible::Pallet::<Runtime>]
		[pallet_xcm_benchmarks::generic, pallet_xcm_benchmarks::generic::Pallet::<Runtime>]
	);
}

sp_api::impl_runtime_apis! {
	impl sp_api::Core<Block> for Runtime {
		fn version() -> RuntimeVersion {
			VERSION
		}

		fn execute_block(block: Block) {
			Executive::execute_block(block);
		}

		fn initialize_block(header: &<Block as BlockT>::Header) -> sp_runtime::ExtrinsicInclusionMode {
			Executive::initialize_block(header)
		}
	}

	impl sp_api::Metadata<Block> for Runtime {
		fn metadata() -> OpaqueMetadata {
			OpaqueMetadata::new(Runtime::metadata().into())
		}

		fn metadata_at_version(version: u32) -> Option<OpaqueMetadata> {
			Runtime::metadata_at_version(version)
		}

		fn metadata_versions() -> sp_std::vec::Vec<u32> {
			Runtime::metadata_versions()
		}
	}

	impl block_builder_api::BlockBuilder<Block> for Runtime {
		fn apply_extrinsic(extrinsic: <Block as BlockT>::Extrinsic) -> ApplyExtrinsicResult {
			Executive::apply_extrinsic(extrinsic)
		}

		fn finalize_block() -> <Block as BlockT>::Header {
			Executive::finalize_block()
		}

		fn inherent_extrinsics(data: inherents::InherentData) -> Vec<<Block as BlockT>::Extrinsic> {
			data.create_extrinsics()
		}

		fn check_inherents(
			block: Block,
			data: inherents::InherentData,
		) -> inherents::CheckInherentsResult {
			data.check_extrinsics(&block)
		}
	}

	impl tx_pool_api::runtime_api::TaggedTransactionQueue<Block> for Runtime {
		fn validate_transaction(
			source: TransactionSource,
			tx: <Block as BlockT>::Extrinsic,
			block_hash: <Block as BlockT>::Hash,
		) -> TransactionValidity {
			Executive::validate_transaction(source, tx, block_hash)
		}
	}

	impl offchain_primitives::OffchainWorkerApi<Block> for Runtime {
		fn offchain_worker(header: &<Block as BlockT>::Header) {
			use sp_runtime::{traits::Header, DigestItem};

			if header.digest().logs().iter().any(|di| di == &DigestItem::RuntimeEnvironmentUpdated) {
				pallet_im_online::migration::clear_offchain_storage(Session::validators().len() as u32);
			}

			Executive::offchain_worker(header)
		}
	}

	#[api_version(10)]
	impl primitives::runtime_api::ParachainHost<Block> for Runtime {
		fn validators() -> Vec<ValidatorId> {
			parachains_runtime_api_impl::validators::<Runtime>()
		}

		fn validator_groups() -> (Vec<Vec<ValidatorIndex>>, GroupRotationInfo<BlockNumber>) {
			parachains_runtime_api_impl::validator_groups::<Runtime>()
		}

		fn availability_cores() -> Vec<CoreState<Hash, BlockNumber>> {
			parachains_runtime_api_impl::availability_cores::<Runtime>()
		}

		fn persisted_validation_data(para_id: ParaId, assumption: OccupiedCoreAssumption)
			-> Option<PersistedValidationData<Hash, BlockNumber>> {
			parachains_runtime_api_impl::persisted_validation_data::<Runtime>(para_id, assumption)
		}

		fn assumed_validation_data(
			para_id: ParaId,
			expected_persisted_validation_data_hash: Hash,
		) -> Option<(PersistedValidationData<Hash, BlockNumber>, ValidationCodeHash)> {
			parachains_runtime_api_impl::assumed_validation_data::<Runtime>(
				para_id,
				expected_persisted_validation_data_hash,
			)
		}

		fn check_validation_outputs(
			para_id: ParaId,
			outputs: primitives::CandidateCommitments,
		) -> bool {
			parachains_runtime_api_impl::check_validation_outputs::<Runtime>(para_id, outputs)
		}

		fn session_index_for_child() -> SessionIndex {
			parachains_runtime_api_impl::session_index_for_child::<Runtime>()
		}

		fn validation_code(para_id: ParaId, assumption: OccupiedCoreAssumption)
			-> Option<ValidationCode> {
			parachains_runtime_api_impl::validation_code::<Runtime>(para_id, assumption)
		}

		fn candidate_pending_availability(para_id: ParaId) -> Option<CommittedCandidateReceipt<Hash>> {
			parachains_runtime_api_impl::candidate_pending_availability::<Runtime>(para_id)
		}

		fn candidate_events() -> Vec<CandidateEvent<Hash>> {
			parachains_runtime_api_impl::candidate_events::<Runtime, _>(|ev| {
				match ev {
					RuntimeEvent::ParaInclusion(ev) => {
						Some(ev)
					}
					_ => None,
				}
			})
		}

		fn session_info(index: SessionIndex) -> Option<SessionInfo> {
			parachains_runtime_api_impl::session_info::<Runtime>(index)
		}

		fn session_executor_params(session_index: SessionIndex) -> Option<ExecutorParams> {
			parachains_runtime_api_impl::session_executor_params::<Runtime>(session_index)
		}

		fn dmq_contents(recipient: ParaId) -> Vec<InboundDownwardMessage<BlockNumber>> {
			parachains_runtime_api_impl::dmq_contents::<Runtime>(recipient)
		}

		fn inbound_hrmp_channels_contents(
			recipient: ParaId
		) -> BTreeMap<ParaId, Vec<InboundHrmpMessage<BlockNumber>>> {
			parachains_runtime_api_impl::inbound_hrmp_channels_contents::<Runtime>(recipient)
		}

		fn validation_code_by_hash(hash: ValidationCodeHash) -> Option<ValidationCode> {
			parachains_runtime_api_impl::validation_code_by_hash::<Runtime>(hash)
		}

		fn on_chain_votes() -> Option<ScrapedOnChainVotes<Hash>> {
			parachains_runtime_api_impl::on_chain_votes::<Runtime>()
		}

		fn submit_pvf_check_statement(
			stmt: primitives::PvfCheckStatement,
			signature: primitives::ValidatorSignature
		) {
			parachains_runtime_api_impl::submit_pvf_check_statement::<Runtime>(stmt, signature)
		}

		fn pvfs_require_precheck() -> Vec<ValidationCodeHash> {
			parachains_runtime_api_impl::pvfs_require_precheck::<Runtime>()
		}

		fn validation_code_hash(para_id: ParaId, assumption: OccupiedCoreAssumption)
			-> Option<ValidationCodeHash>
		{
			parachains_runtime_api_impl::validation_code_hash::<Runtime>(para_id, assumption)
		}

		fn disputes() -> Vec<(SessionIndex, CandidateHash, DisputeState<BlockNumber>)> {
			parachains_runtime_api_impl::get_session_disputes::<Runtime>()
		}

		fn unapplied_slashes(
		) -> Vec<(SessionIndex, CandidateHash, slashing::PendingSlashes)> {
			parachains_runtime_api_impl::unapplied_slashes::<Runtime>()
		}

		fn key_ownership_proof(
			validator_id: ValidatorId,
		) -> Option<slashing::OpaqueKeyOwnershipProof> {
			use parity_scale_codec::Encode;

			Historical::prove((PARACHAIN_KEY_TYPE_ID, validator_id))
				.map(|p| p.encode())
				.map(slashing::OpaqueKeyOwnershipProof::new)
		}

		fn submit_report_dispute_lost(
			dispute_proof: slashing::DisputeProof,
			key_ownership_proof: slashing::OpaqueKeyOwnershipProof,
		) -> Option<()> {
			parachains_runtime_api_impl::submit_unsigned_slashing_report::<Runtime>(
				dispute_proof,
				key_ownership_proof,
			)
		}

		fn minimum_backing_votes() -> u32 {
			parachains_runtime_api_impl::minimum_backing_votes::<Runtime>()
		}

		fn para_backing_state(para_id: ParaId) -> Option<primitives::async_backing::BackingState> {
			parachains_runtime_api_impl::backing_state::<Runtime>(para_id)
		}

		fn async_backing_params() -> primitives::AsyncBackingParams {
			parachains_runtime_api_impl::async_backing_params::<Runtime>()
		}

		fn approval_voting_params() -> ApprovalVotingParams {
			parachains_staging_runtime_api_impl::approval_voting_params::<Runtime>()
		}

		fn disabled_validators() -> Vec<ValidatorIndex> {
			parachains_staging_runtime_api_impl::disabled_validators::<Runtime>()
		}

		fn node_features() -> NodeFeatures {
			parachains_staging_runtime_api_impl::node_features::<Runtime>()
		}
	}

	#[api_version(3)]
	impl beefy_primitives::BeefyApi<Block, BeefyId> for Runtime {
		fn beefy_genesis() -> Option<BlockNumber> {
			Beefy::genesis_block()
		}

		fn validator_set() -> Option<beefy_primitives::ValidatorSet<BeefyId>> {
			Beefy::validator_set()
		}

		fn submit_report_equivocation_unsigned_extrinsic(
			equivocation_proof: beefy_primitives::EquivocationProof<
				BlockNumber,
				BeefyId,
				BeefySignature,
			>,
			key_owner_proof: beefy_primitives::OpaqueKeyOwnershipProof,
		) -> Option<()> {
			let key_owner_proof = key_owner_proof.decode()?;

			Beefy::submit_unsigned_equivocation_report(
				equivocation_proof,
				key_owner_proof,
			)
		}

		fn generate_key_ownership_proof(
			_set_id: beefy_primitives::ValidatorSetId,
			authority_id: BeefyId,
		) -> Option<beefy_primitives::OpaqueKeyOwnershipProof> {
			use parity_scale_codec::Encode;

			Historical::prove((beefy_primitives::KEY_TYPE, authority_id))
				.map(|p| p.encode())
				.map(beefy_primitives::OpaqueKeyOwnershipProof::new)
		}
	}

	#[api_version(2)]
	impl mmr::MmrApi<Block, mmr::Hash, BlockNumber> for Runtime {
		fn mmr_root() -> Result<mmr::Hash, mmr::Error> {
			Ok(Mmr::mmr_root())
		}

		fn mmr_leaf_count() -> Result<mmr::LeafIndex, mmr::Error> {
			Ok(Mmr::mmr_leaves())
		}

		fn generate_proof(
			block_numbers: Vec<BlockNumber>,
			best_known_block_number: Option<BlockNumber>,
		) -> Result<(Vec<mmr::EncodableOpaqueLeaf>, mmr::Proof<mmr::Hash>), mmr::Error> {
			Mmr::generate_proof(block_numbers, best_known_block_number).map(
				|(leaves, proof)| {
					(
						leaves
							.into_iter()
							.map(|leaf| mmr::EncodableOpaqueLeaf::from_leaf(&leaf))
							.collect(),
						proof,
					)
				},
			)
		}

		fn verify_proof(leaves: Vec<mmr::EncodableOpaqueLeaf>, proof: mmr::Proof<mmr::Hash>)
			-> Result<(), mmr::Error>
		{
			let leaves = leaves.into_iter().map(|leaf|
				leaf.into_opaque_leaf()
				.try_decode()
				.ok_or(mmr::Error::Verify)).collect::<Result<Vec<mmr::Leaf>, mmr::Error>>()?;
			Mmr::verify_leaves(leaves, proof)
		}

		fn verify_proof_stateless(
			root: mmr::Hash,
			leaves: Vec<mmr::EncodableOpaqueLeaf>,
			proof: mmr::Proof<mmr::Hash>
		) -> Result<(), mmr::Error> {
			let nodes = leaves.into_iter().map(|leaf|mmr::DataOrHash::Data(leaf.into_opaque_leaf())).collect();
			pallet_mmr::verify_leaves_proof::<mmr::Hashing, _>(root, nodes, proof)
		}
	}

	impl fg_primitives::GrandpaApi<Block> for Runtime {
		fn grandpa_authorities() -> Vec<(GrandpaId, u64)> {
			Grandpa::grandpa_authorities()
		}

		fn current_set_id() -> fg_primitives::SetId {
			Grandpa::current_set_id()
		}

		fn submit_report_equivocation_unsigned_extrinsic(
			equivocation_proof: fg_primitives::EquivocationProof<
				<Block as BlockT>::Hash,
				sp_runtime::traits::NumberFor<Block>,
			>,
			key_owner_proof: fg_primitives::OpaqueKeyOwnershipProof,
		) -> Option<()> {
			let key_owner_proof = key_owner_proof.decode()?;

			Grandpa::submit_unsigned_equivocation_report(
				equivocation_proof,
				key_owner_proof,
			)
		}

		fn generate_key_ownership_proof(
			_set_id: fg_primitives::SetId,
			authority_id: fg_primitives::AuthorityId,
		) -> Option<fg_primitives::OpaqueKeyOwnershipProof> {
			use parity_scale_codec::Encode;

			Historical::prove((fg_primitives::KEY_TYPE, authority_id))
				.map(|p| p.encode())
				.map(fg_primitives::OpaqueKeyOwnershipProof::new)
		}
	}

	impl babe_primitives::BabeApi<Block> for Runtime {
		fn configuration() -> babe_primitives::BabeConfiguration {
			let epoch_config = Babe::epoch_config().unwrap_or(BABE_GENESIS_EPOCH_CONFIG);
			babe_primitives::BabeConfiguration {
				slot_duration: Babe::slot_duration(),
				epoch_length: EpochDurationInBlocks::get().into(),
				c: epoch_config.c,
				authorities: Babe::authorities().to_vec(),
				randomness: Babe::randomness(),
				allowed_slots: epoch_config.allowed_slots,
			}
		}

		fn current_epoch_start() -> babe_primitives::Slot {
			Babe::current_epoch_start()
		}

		fn current_epoch() -> babe_primitives::Epoch {
			Babe::current_epoch()
		}

		fn next_epoch() -> babe_primitives::Epoch {
			Babe::next_epoch()
		}

		fn generate_key_ownership_proof(
			_slot: babe_primitives::Slot,
			authority_id: babe_primitives::AuthorityId,
		) -> Option<babe_primitives::OpaqueKeyOwnershipProof> {
			use parity_scale_codec::Encode;

			Historical::prove((babe_primitives::KEY_TYPE, authority_id))
				.map(|p| p.encode())
				.map(babe_primitives::OpaqueKeyOwnershipProof::new)
		}

		fn submit_report_equivocation_unsigned_extrinsic(
			equivocation_proof: babe_primitives::EquivocationProof<<Block as BlockT>::Header>,
			key_owner_proof: babe_primitives::OpaqueKeyOwnershipProof,
		) -> Option<()> {
			let key_owner_proof = key_owner_proof.decode()?;

			Babe::submit_unsigned_equivocation_report(
				equivocation_proof,
				key_owner_proof,
			)
		}
	}

	impl authority_discovery_primitives::AuthorityDiscoveryApi<Block> for Runtime {
		fn authorities() -> Vec<AuthorityDiscoveryId> {
			parachains_runtime_api_impl::relevant_authority_ids::<Runtime>()
		}
	}

	impl sp_session::SessionKeys<Block> for Runtime {
		fn generate_session_keys(seed: Option<Vec<u8>>) -> Vec<u8> {
			SessionKeys::generate(seed)
		}

		fn decode_session_keys(
			encoded: Vec<u8>,
		) -> Option<Vec<(Vec<u8>, sp_core::crypto::KeyTypeId)>> {
			SessionKeys::decode_into_raw_public_keys(&encoded)
		}
	}

	impl frame_system_rpc_runtime_api::AccountNonceApi<Block, AccountId, Nonce> for Runtime {
		fn account_nonce(account: AccountId) -> Nonce {
			System::account_nonce(account)
		}
	}

	impl pallet_transaction_payment_rpc_runtime_api::TransactionPaymentApi<
		Block,
		Balance,
	> for Runtime {
		fn query_info(uxt: <Block as BlockT>::Extrinsic, len: u32) -> RuntimeDispatchInfo<Balance> {
			TransactionPayment::query_info(uxt, len)
		}
		fn query_fee_details(uxt: <Block as BlockT>::Extrinsic, len: u32) -> FeeDetails<Balance> {
			TransactionPayment::query_fee_details(uxt, len)
		}
		fn query_weight_to_fee(weight: Weight) -> Balance {
			TransactionPayment::weight_to_fee(weight)
		}
		fn query_length_to_fee(length: u32) -> Balance {
			TransactionPayment::length_to_fee(length)
		}
	}

	impl pallet_beefy_mmr::BeefyMmrApi<Block, Hash> for RuntimeApi {
		fn authority_set_proof() -> beefy_primitives::mmr::BeefyAuthoritySet<Hash> {
			MmrLeaf::authority_set_proof()
		}

		fn next_authority_set_proof() -> beefy_primitives::mmr::BeefyNextAuthoritySet<Hash> {
			MmrLeaf::next_authority_set_proof()
		}
	}

	#[cfg(feature = "try-runtime")]
	impl frame_try_runtime::TryRuntime<Block> for Runtime {
		fn on_runtime_upgrade(checks: frame_try_runtime::UpgradeCheckSelect) -> (Weight, Weight) {
			log::info!("try-runtime::on_runtime_upgrade rococo.");
			let weight = Executive::try_runtime_upgrade(checks).unwrap();
			(weight, BlockWeights::get().max_block)
		}

		fn execute_block(
			block: Block,
			state_root_check: bool,
			signature_check: bool,
			select: frame_try_runtime::TryStateSelect,
		) -> Weight {
			// NOTE: intentional unwrap: we don't want to propagate the error backwards, and want to
			// have a backtrace here.
			Executive::try_execute_block(block, state_root_check, signature_check, select).unwrap()
		}
	}

	#[cfg(feature = "runtime-benchmarks")]
	impl frame_benchmarking::Benchmark<Block> for Runtime {
		fn benchmark_metadata(extra: bool) -> (
			Vec<frame_benchmarking::BenchmarkList>,
			Vec<frame_support::traits::StorageInfo>,
		) {
			use frame_benchmarking::{Benchmarking, BenchmarkList};
			use frame_support::traits::StorageInfoTrait;

			use frame_system_benchmarking::Pallet as SystemBench;
			use frame_system_benchmarking::extensions::Pallet as SystemExtensionsBench;
			use frame_benchmarking::baseline::Pallet as Baseline;

			use pallet_xcm::benchmarking::Pallet as PalletXcmExtrinsicsBenchmark;

			let mut list = Vec::<BenchmarkList>::new();
			list_benchmarks!(list, extra);

			let storage_info = AllPalletsWithSystem::storage_info();
			return (list, storage_info)
		}

		fn dispatch_benchmark(
			config: frame_benchmarking::BenchmarkConfig,
		) -> Result<
			Vec<frame_benchmarking::BenchmarkBatch>,
			sp_runtime::RuntimeString,
		> {
			use frame_support::traits::WhitelistedStorageKeys;
			use frame_benchmarking::{Benchmarking, BenchmarkBatch, BenchmarkError};
			use frame_system_benchmarking::Pallet as SystemBench;
			use frame_system_benchmarking::extensions::Pallet as SystemExtensionsBench;
			use frame_benchmarking::baseline::Pallet as Baseline;
			use pallet_xcm::benchmarking::Pallet as PalletXcmExtrinsicsBenchmark;
			use sp_storage::TrackedStorageKey;
			use xcm::latest::prelude::*;
			use xcm_config::{
				AssetHub, LocalCheckAccount, LocationConverter, TokenLocation, XcmConfig,
			};

			parameter_types! {
				pub ExistentialDepositAsset: Option<Asset> = Some((
					TokenLocation::get(),
					ExistentialDeposit::get()
				).into());
				pub AssetHubParaId: ParaId = rococo_runtime_constants::system_parachain::ASSET_HUB_ID.into();
				pub const RandomParaId: ParaId = ParaId::new(43211234);
			}

			impl frame_system_benchmarking::Config for Runtime {}
			impl frame_benchmarking::baseline::Config for Runtime {}
			impl pallet_xcm::benchmarking::Config for Runtime {
				type DeliveryHelper = (
					runtime_common::xcm_sender::ToParachainDeliveryHelper<
						XcmConfig,
						ExistentialDepositAsset,
						xcm_config::PriceForChildParachainDelivery,
						AssetHubParaId,
						(),
					>,
					runtime_common::xcm_sender::ToParachainDeliveryHelper<
						XcmConfig,
						ExistentialDepositAsset,
						xcm_config::PriceForChildParachainDelivery,
						RandomParaId,
						(),
					>
				);

				fn reachable_dest() -> Option<Location> {
					Some(crate::xcm_config::AssetHub::get())
				}

				fn teleportable_asset_and_dest() -> Option<(Asset, Location)> {
					// Relay/native token can be teleported to/from AH.
					Some((
						Asset {
							fun: Fungible(ExistentialDeposit::get()),
							id: AssetId(Here.into())
						},
						crate::xcm_config::AssetHub::get(),
					))
				}

				fn reserve_transferable_asset_and_dest() -> Option<(Asset, Location)> {
					// Relay can reserve transfer native token to some random parachain.
					Some((
						Asset {
							fun: Fungible(ExistentialDeposit::get()),
							id: AssetId(Here.into())
						},
						Parachain(RandomParaId::get().into()).into(),
					))
				}

				fn set_up_complex_asset_transfer(
				) -> Option<(Assets, u32, Location, Box<dyn FnOnce()>)> {
					// Relay supports only native token, either reserve transfer it to non-system parachains,
					// or teleport it to system parachain. Use the teleport case for benchmarking as it's
					// slightly heavier.
					// Relay/native token can be teleported to/from AH.
					let native_location = Here.into();
					let dest = crate::xcm_config::AssetHub::get();
					pallet_xcm::benchmarking::helpers::native_teleport_as_asset_transfer::<Runtime>(
						native_location,
						dest
					)
				}

				fn get_asset() -> Asset {
					Asset {
						id: AssetId(Location::here()),
						fun: Fungible(ExistentialDeposit::get()),
					}
				}
			}
			impl pallet_xcm_benchmarks::Config for Runtime {
				type XcmConfig = XcmConfig;
				type AccountIdConverter = LocationConverter;
				type DeliveryHelper = runtime_common::xcm_sender::ToParachainDeliveryHelper<
					XcmConfig,
					ExistentialDepositAsset,
					xcm_config::PriceForChildParachainDelivery,
					AssetHubParaId,
					(),
				>;
				fn valid_destination() -> Result<Location, BenchmarkError> {
					Ok(AssetHub::get())
				}
				fn worst_case_holding(_depositable_count: u32) -> Assets {
					// Rococo only knows about ROC
					vec![Asset{
						id: AssetId(TokenLocation::get()),
						fun: Fungible(1_000_000 * UNITS),
					}].into()
				}
			}

			parameter_types! {
				pub TrustedTeleporter: Option<(Location, Asset)> = Some((
					AssetHub::get(),
					Asset { fun: Fungible(1 * UNITS), id: AssetId(TokenLocation::get()) },
				));
				pub TrustedReserve: Option<(Location, Asset)> = None;
			}

			impl pallet_xcm_benchmarks::fungible::Config for Runtime {
				type TransactAsset = Balances;

				type CheckedAccount = LocalCheckAccount;
				type TrustedTeleporter = TrustedTeleporter;
				type TrustedReserve = TrustedReserve;

				fn get_asset() -> Asset {
					Asset {
						id: AssetId(TokenLocation::get()),
						fun: Fungible(1 * UNITS),
					}
				}
			}

			impl pallet_xcm_benchmarks::generic::Config for Runtime {
				type TransactAsset = Balances;
				type RuntimeCall = RuntimeCall;

				fn worst_case_response() -> (u64, Response) {
					(0u64, Response::Version(Default::default()))
				}

				fn worst_case_asset_exchange() -> Result<(Assets, Assets), BenchmarkError> {
					// Rococo doesn't support asset exchanges
					Err(BenchmarkError::Skip)
				}

				fn universal_alias() -> Result<(Location, Junction), BenchmarkError> {
					// The XCM executor of Rococo doesn't have a configured `UniversalAliases`
					Err(BenchmarkError::Skip)
				}

				fn transact_origin_and_runtime_call() -> Result<(Location, RuntimeCall), BenchmarkError> {
					Ok((AssetHub::get(), frame_system::Call::remark_with_event { remark: vec![] }.into()))
				}

				fn subscribe_origin() -> Result<Location, BenchmarkError> {
					Ok(AssetHub::get())
				}

				fn claimable_asset() -> Result<(Location, Location, Assets), BenchmarkError> {
					let origin = AssetHub::get();
					let assets: Assets = (AssetId(TokenLocation::get()), 1_000 * UNITS).into();
					let ticket = Location { parents: 0, interior: Here };
					Ok((origin, ticket, assets))
				}

				fn fee_asset() -> Result<Asset, BenchmarkError> {
					Ok(Asset {
						id: AssetId(TokenLocation::get()),
						fun: Fungible(1_000_000 * UNITS),
					})
				}

				fn unlockable_asset() -> Result<(Location, Location, Asset), BenchmarkError> {
					// Rococo doesn't support asset locking
					Err(BenchmarkError::Skip)
				}

				fn export_message_origin_and_destination(
				) -> Result<(Location, NetworkId, InteriorLocation), BenchmarkError> {
					// Rococo doesn't support exporting messages
					Err(BenchmarkError::Skip)
				}

				fn alias_origin() -> Result<(Location, Location), BenchmarkError> {
					// The XCM executor of Rococo doesn't have a configured `Aliasers`
					Err(BenchmarkError::Skip)
				}
			}

			let mut whitelist: Vec<TrackedStorageKey> = AllPalletsWithSystem::whitelisted_storage_keys();
			let treasury_key = frame_system::Account::<Runtime>::hashed_key_for(Treasury::account_id());
			whitelist.push(treasury_key.to_vec().into());

			let mut batches = Vec::<BenchmarkBatch>::new();
			let params = (&config, &whitelist);

			add_benchmarks!(params, batches);

			Ok(batches)
		}
	}

	impl sp_genesis_builder::GenesisBuilder<Block> for Runtime {
		fn create_default_config() -> Vec<u8> {
			create_default_config::<RuntimeGenesisConfig>()
		}

		fn build_config(config: Vec<u8>) -> sp_genesis_builder::Result {
			build_config::<RuntimeGenesisConfig>(config)
		}
	}
}

#[cfg(all(test, feature = "try-runtime"))]
mod remote_tests {
	use super::*;
	use frame_try_runtime::{runtime_decl_for_try_runtime::TryRuntime, UpgradeCheckSelect};
	use remote_externalities::{
		Builder, Mode, OfflineConfig, OnlineConfig, SnapshotConfig, Transport,
	};
	use std::env::var;

	#[tokio::test]
	async fn run_migrations() {
		if var("RUN_MIGRATION_TESTS").is_err() {
			return
		}

		sp_tracing::try_init_simple();
		let transport: Transport =
			var("WS").unwrap_or("wss://rococo-rpc.polkadot.io:443".to_string()).into();
		let maybe_state_snapshot: Option<SnapshotConfig> = var("SNAP").map(|s| s.into()).ok();
		let mut ext = Builder::<Block>::default()
			.mode(if let Some(state_snapshot) = maybe_state_snapshot {
				Mode::OfflineOrElseOnline(
					OfflineConfig { state_snapshot: state_snapshot.clone() },
					OnlineConfig {
						transport,
						state_snapshot: Some(state_snapshot),
						..Default::default()
					},
				)
			} else {
				Mode::Online(OnlineConfig { transport, ..Default::default() })
			})
			.build()
			.await
			.unwrap();
		ext.execute_with(|| Runtime::on_runtime_upgrade(UpgradeCheckSelect::PreAndPost));
	}
}<|MERGE_RESOLUTION|>--- conflicted
+++ resolved
@@ -605,15 +605,10 @@
 			frame_system::CheckNonce::<Runtime>::from(nonce),
 			frame_system::CheckWeight::<Runtime>::new(),
 			pallet_transaction_payment::ChargeTransactionPayment::<Runtime>::from(tip),
-<<<<<<< HEAD
 			frame_system::CheckMetadataHash::new(true),
-		);
-		let raw_payload = SignedPayload::new(call, extra)
-=======
 		)
 			.into();
 		let raw_payload = SignedPayload::new(call, tx_ext)
->>>>>>> a6713c55
 			.map_err(|e| {
 				log::warn!("Unable to create signed payload: {:?}", e);
 			})
