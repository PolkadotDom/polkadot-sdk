// Copyright (C) Parity Technologies (UK) Ltd.
// This file is part of Polkadot.

// Polkadot is free software: you can redistribute it and/or modify
// it under the terms of the GNU General Public License as published by
// the Free Software Foundation, either version 3 of the License, or
// (at your option) any later version.

// Polkadot is distributed in the hope that it will be useful,
// but WITHOUT ANY WARRANTY; without even the implied warranty of
// MERCHANTABILITY or FITNESS FOR A PARTICULAR PURPOSE.  See the
// GNU General Public License for more details.

// You should have received a copy of the GNU General Public License
// along with Polkadot.  If not, see <http://www.gnu.org/licenses/>.

//! Put implementations of functions from staging APIs here.

<<<<<<< HEAD
use primitives::vstaging::ApprovalVotingParams;

use crate::{configuration, initializer};

use crate::shared;
use primitives::ValidatorIndex;
=======
use crate::{configuration, initializer, shared};
use primitives::{vstaging::NodeFeatures, ValidatorIndex};
>>>>>>> 98f9e2ea
use sp_std::{collections::btree_map::BTreeMap, prelude::Vec};

/// Implementation for `DisabledValidators`
// CAVEAT: this should only be called on the node side
// as it might produce incorrect results on session boundaries
pub fn disabled_validators<T>() -> Vec<ValidatorIndex>
where
	T: pallet_session::Config + shared::Config,
{
	let shuffled_indices = <shared::Pallet<T>>::active_validator_indices();
	// mapping from raw validator index to `ValidatorIndex`
	// this computation is the same within a session, but should be cheap
	let reverse_index = shuffled_indices
		.iter()
		.enumerate()
		.map(|(i, v)| (v.0, ValidatorIndex(i as u32)))
		.collect::<BTreeMap<u32, ValidatorIndex>>();

	// we might have disabled validators who are not parachain validators
	<pallet_session::Pallet<T>>::disabled_validators()
		.iter()
		.filter_map(|v| reverse_index.get(v).cloned())
		.collect()
}

<<<<<<< HEAD
/// Approval voting subsystem configuration parameteres
pub fn approval_voting_params<T: initializer::Config>() -> ApprovalVotingParams {
	let config = <configuration::Pallet<T>>::config();
	config.approval_voting_params
=======
/// Returns the current state of the node features.
pub fn node_features<T: initializer::Config>() -> NodeFeatures {
	<configuration::Pallet<T>>::config().node_features
>>>>>>> 98f9e2ea
}<|MERGE_RESOLUTION|>--- conflicted
+++ resolved
@@ -16,17 +16,11 @@
 
 //! Put implementations of functions from staging APIs here.
 
-<<<<<<< HEAD
-use primitives::vstaging::ApprovalVotingParams;
-
-use crate::{configuration, initializer};
-
-use crate::shared;
-use primitives::ValidatorIndex;
-=======
 use crate::{configuration, initializer, shared};
-use primitives::{vstaging::NodeFeatures, ValidatorIndex};
->>>>>>> 98f9e2ea
+use primitives::{
+	vstaging::{ApprovalVotingParams, NodeFeatures},
+	ValidatorIndex,
+};
 use sp_std::{collections::btree_map::BTreeMap, prelude::Vec};
 
 /// Implementation for `DisabledValidators`
@@ -52,14 +46,13 @@
 		.collect()
 }
 
-<<<<<<< HEAD
+/// Returns the current state of the node features.
+pub fn node_features<T: initializer::Config>() -> NodeFeatures {
+	<configuration::Pallet<T>>::config().node_features
+}
+
 /// Approval voting subsystem configuration parameteres
 pub fn approval_voting_params<T: initializer::Config>() -> ApprovalVotingParams {
 	let config = <configuration::Pallet<T>>::config();
 	config.approval_voting_params
-=======
-/// Returns the current state of the node features.
-pub fn node_features<T: initializer::Config>() -> NodeFeatures {
-	<configuration::Pallet<T>>::config().node_features
->>>>>>> 98f9e2ea
 }